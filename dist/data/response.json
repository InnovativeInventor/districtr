--- conflicted
+++ resolved
@@ -188,7 +188,6 @@
                 ]
             }
         ],
-        "idColumn": { "name": "ID", "key": "ID" },
         "permalink": "alaska",
         "description": ""
     },
@@ -390,15 +389,12 @@
         },
         "bounds": [[-71.3825, 42.6065], [-71.2713, 42.6665]],
         "elections": [],
-<<<<<<< HEAD
         "idColumn": {
             "name": "2010 Census GEOID",
             "key": "GEOID10"
-        }
-=======
+        },
         "permalink": "lowell_blocks",
         "description": ""
->>>>>>> cc67ea81
     },
     {
         "id": 3,
@@ -537,15 +533,12 @@
                 ]
             }
         ],
-<<<<<<< HEAD
         "idColumn": {
             "name": "Town ID",
             "key": "TOWN_ID"
-        }
-=======
+        },
         "permalink": "ma_towns",
         "description": ""
->>>>>>> cc67ea81
     },
     {
         "id": 4,
@@ -830,12 +823,9 @@
                 ]
             }
         ],
-<<<<<<< HEAD
-        "idColumn": { "name": "2010 Census GEOID", "key": "GEOID10" }
-=======
+        "idColumn": { "name": "2010 Census GEOID", "key": "GEOID10" },
         "permalink": "missouri",
         "description": ""
->>>>>>> cc67ea81
     },
     {
         "id": 7,
@@ -986,12 +976,9 @@
                 ]
             }
         ],
-<<<<<<< HEAD
-        "idColumn": { "name": "2010 Census GEOID", "key": "GEOID10" }
-=======
+        "idColumn": { "name": "2010 Census GEOID", "key": "GEOID10" },
         "permalink": "pa_vtds",
         "description": ""
->>>>>>> cc67ea81
     },
     {
         "id": 8,
