--- conflicted
+++ resolved
@@ -68,8 +68,11 @@
     border-radius: 0.5rem;
     box-shadow: $raised;
     padding: 1rem;
-<<<<<<< HEAD
-    box-shadow: $focus-shadow;
+    color: #444;
+    border: 1px solid #004464;
+    max-width: 36rem;
+    max-height: 100%;
+    overflow: auto;
 }
 
 .text-input {
@@ -81,11 +84,4 @@
     outline: none;
     background: none;
     margin: 1rem;
-=======
-    color: #444;
-    border: 1px solid #004464;
-    max-width: 36rem;
-    max-height: 100%;
-    overflow: auto;
->>>>>>> 2088f95f
 }