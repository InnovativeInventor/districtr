export function zeros(n) {
    let vector = [];
    for (let i = 0; i < n; i++) {
        vector.push(0);
    }
    return vector;
}

/**
 * Summarize an array of data. Returns `{min, max, total, length}`.
 *
 * @param {string or function} getter The string key of one of the feature's
 *  properties, or a function mapping each feature to the desired data.
 */
export function summarize(data) {
    return {
        min: Math.min(...data),
        max: Math.max(...data),
        total: sum(data),
        length: data.length
    };
}

// From https://stackoverflow.com/questions/2901102/
// how-to-print-a-number-with-commas-as-thousands-separators-in-javascript#2901298
export function numberWithCommas(x) {
    return x.toString().replace(/\B(?=(\d{3})+(?!\d))/g, ",");
}

export function roundToDecimal(n, places) {
    return Math.round(n * Math.pow(10, places)) / Math.pow(10, places);
}

export function sum(values) {
    return values.reduce((total, value) => total + value, 0);
}

export function divideOrZeroIfNaN(x, y) {
    return ["case", [">", y, 0], ["/", x, y], 0];
}

export function extent(values) {
    return Math.min(...values) - Math.max(...values);
}

export function asPercent(value, total) {
    return `${Math.round(100 * (value / total))}%`;
}

export function replace(list, i, item) {
    return [...list.slice(0, i), item, ...list.slice(i + 1)];
}

// Light-weight redux implementation

export function createReducer(handlers) {
    return (state, action) => {
        if (handlers.hasOwnProperty(action.type)) {
            return handlers[action.type](state, action);
        }
        return state;
    };
}

export function combineReducers(reducers) {
    return (state, action) => {
        let hasChanged = false;
        let nextState = {};

        for (let key in reducers) {
            nextState[key] = reducers[key](state[key], action);
            hasChanged = hasChanged || nextState[key] !== state[key];
        }

        return hasChanged ? nextState : state;
    };
}

export function createActions(handlers) {
    let actions = {};
    for (let actionType in handlers) {
        actions[actionType] = actionInfo => ({
            ...actionInfo,
            type: actionType
        });
    }
    return actions;
}

export function bindDispatchToActions(actions, dispatch) {
    let boundActions = {};
    for (let actionType in actions) {
        boundActions[actionType] = actionInfo =>
            dispatch(boundActions[actionType](actionInfo));
    }
    return boundActions;
}

/**
 * Handle HTTP responses by providing handlers for HTTP status codes.
 *
 * The `handlers` object should have handlers for each status code you want
 * to handle (e.g. 200, 500) as well as a "default" handler for all other
 * cases.
 *
 * @param {object} handlers
 */
export function handleResponse(handlers) {
    handlers = {
        // eslint-disable-next-line no-console
        default: resp => console.error("Request failed", resp),
        ...handlers
    };
    return response => {
        if (handlers.hasOwnProperty(response.status)) {
            return handlers[response.status](response);
        } else {
            return handlers.default(response);
        }
    };
}

export function isString(x) {
    return typeof x === "string" || x instanceof String;
}

// Copied from stackoverflow https://stackoverflow.com/questions/1349404/generate-random-string-characters-in-javascript
export function dec2hex(dec) {
    return ("0" + dec.toString(16)).substr(-2);
}

export function generateId(len) {
    const arr = new Uint8Array((len || 40) / 2);
    const crypto = window.crypto ? window.crypto : window.msCrypto;
    crypto.getRandomValues(arr);
    return Array.from(arr, dec2hex).join("");
}

export function download(filename, text, isbinary) {
    let blob;
    if (isbinary) {
      blob = new Blob([text], {
        type: 'application/octet-stream'
      });
    }
    let element = document.createElement("a");
    element.setAttribute(
        "href",
        isbinary
          ? window.URL.createObjectURL(blob)
          : "data:text/plain;charset=utf-8," + encodeURIComponent(text)
    );
    element.setAttribute("download", filename);

    element.style.display = "none";
    document.body.appendChild(element);

    element.click();

    document.body.removeChild(element);
}

export function bindAll(keys, obj) {
    keys.forEach(key => {
        obj[key] = obj[key].bind(obj);
    });
}

export function boundsOfGJ(gj) {
  var coords, bbox;
  if (!gj.hasOwnProperty('type')) return;
  coords = getCoordinatesDump(gj);
  bbox = [ Number.POSITIVE_INFINITY,Number.POSITIVE_INFINITY,
      Number.NEGATIVE_INFINITY, Number.NEGATIVE_INFINITY,];
  return coords.reduce(function(prev,coord) {
    return [
      Math.min(coord[0], prev[0]),
      Math.min(coord[1], prev[1]),
      Math.max(coord[0], prev[2]),
      Math.max(coord[1], prev[3])
    ];
  }, bbox);
};

function getCoordinatesDump(gj) {
  var coords;
  if (gj.type == 'Point') {
    coords = [gj.coordinates];
  } else if (gj.type == 'LineString' || gj.type == 'MultiPoint') {
    coords = gj.coordinates;
  } else if (gj.type == 'Polygon' || gj.type == 'MultiLineString') {
    coords = gj.coordinates.reduce(function(dump,part) {
      return dump.concat(part);
    }, []);
  } else if (gj.type == 'MultiPolygon') {
    coords = gj.coordinates.reduce(function(dump,poly) {
      return dump.concat(poly.reduce(function(points,part) {
        return points.concat(part);
      },[]));
    },[]);
  } else if (gj.type == 'Feature') {
    coords =  getCoordinatesDump(gj.geometry);
  } else if (gj.type == 'GeometryCollection') {
    coords = gj.geometries.reduce(function(dump,g) {
      return dump.concat(getCoordinatesDump(g));
    },[]);
  } else if (gj.type == 'FeatureCollection') {
    coords = gj.features.reduce(function(dump,f) {
      return dump.concat(getCoordinatesDump(f));
    },[]);
  }
  return coords;
}

export const COUNTIES_TILESET = {
    sourceLayer: "cb_2018_us_county_500k-6p4p3f",
    source: { type: "vector", url: "mapbox://districtr.6fcd9f0h" }
};

export const stateNameToFips = {
    alabama: "01",
    alaska: "02",
    arizona: "04",
    arkansas: "05",
    california: "06",
    colorado: "08",
    connecticut: "09",
    delaware: 10,
    "district of columbia": 11,
    district_of_columbia: 11,
    florida: 12,
    georgia: 13,
    hawaii: 15,
    idaho: 16,
    illinois: 17,
    indiana: 18,
    iowa: 19,
    kansas: 20,
    kentucky: 21,
    louisiana: 22,
    maine: 23,
    maryland: 24,
    massachusetts: 25,
    ma: 25,
    michigan: 26,
    minnesota: 27,
    mississippi: 28,
    missouri: 29,
    montana: 30,
    nebraska: 31,
    nevada: 32,
    "new hampshire": 33,
    new_hampshire: 33,
    "new jersey": 34,
    new_jersey: 34,
    "new mexico": 35,
    new_mexico: 35,
    "new york": 36,
    new_york: 36,
    "north carolina": 37,
    north_carolina: 37,
    nc: 37,
    "north dakota": 38,
    north_dakota: 38,
    ohio: 39,
    oklahoma: 40,
    oregon: 41,
    pennsylvania: 42,
    "rhode island": 44,
    rhode_island: 44,
    "south carolina": 45,
    south_carolina: 45,
    "south dakota": 46,
    south_dakota: 46,
    tennessee: 47,
    texas: 48,
    utah: 49,
    vermont: 50,
    virginia: 51,
    washington: 53,
    "west virginia": 54,
    west_virginia: 54,
    wisconsin: 55,
    wyoming: 56,
    "puerto rico": 72,
    puerto_rico: 72
};

export function spatial_abilities (id) {
  const status = {
      alabama: {
        multiyear: 2018,
        native_american: true,
        number_markers: true,
        county_brush: true,
        shapefile: true,
        find_unpainted: true,
      },
      alaska: {
        number_markers: true,
        // precincts cross county lines
        native_american: true,
        shapefile: true,
        // find_unpainted: true,
      },
      arizona: {
        number_markers: true,
        county_brush: true,
        native_american: true,
        shapefile: true,
        // find_unpainted: true,
      },
          maricopa: {
            native_american: true,
            number_markers: true,
          },
          nwaz: {
            native_american: true,
            number_markers: true,
          },
          seaz: {
            native_american: true,
            number_markers: true,
          },
          phoenix: {
            native_american: true,
            number_markers: true,
            border: true,
          },
          yuma: {
            native_american: true,
            number_markers: true,
          },
      arkansas: {
        multiyear: 2018,
        number_markers: true,
        county_brush: true,
        shapefile: true,
        find_unpainted: true,
      },
      california: {
        number_markers: true,
        native_american: true,
        county_brush: true,
        shapefile: true,
        // find_unpainted: true,
      },
        ccsanitation: {
          screenshot: true,
          // multiyear: 2018,
          shapefile: true,
        },
        ccsanitation2: {
          screenshot: true,
          multiyear: 2018,
          shapefile: true,
          border: true,
        },
        santa_clara: {
          border: true,
        },
        napa: {
          number_markers: true,
          border: true,
        },
        napaschools: {
          number_markers: true,
          coalition: false,
          border: true,
        },
      chicago: {
        number_markers: true,
        multiyear: 2019,
        border: true,
        parties: [
          "Rahm Emanuel",
          "Jesus \u201cChuy\u201d Garc\u00eda",
          "Lori Lightfoot",
          "Toni Preckwinkle",
        ]
      },
      colorado: {
        number_markers: true,
        county_brush: true,
        native_american: true,
        contiguity: 2,
        shapefile: true,
        find_unpainted: true,
        screenshot: true,
      },
      connecticut: {
        county_brush: true,
        native_american: true,
        number_markers: true,
        contiguity: 2,
        shapefile: true,
        find_unpainted: true,
      },
      dc: {
        multiyear: 2018,
        number_markers: true,
        contiguity: 2,
        shapefile: true,
        find_unpainted: true,
      },
      delaware: {
        number_markers: true,
        native_american: true,
        contiguity: 2,
        shapefile: true,
        find_unpainted: true,
      },
      florida: {
        native_american: true,
        number_markers: true,
        multiyear: 2018,
        county_brush: true,
        shapefile: true,
        find_unpainted: true,
      },
          miamifl: {
            number_markers: true,
            neighborhoods: true,
            border: true,
          },
          miamidade: {
            multiyear: 2018,
            number_markers: true,
            neighborhoods: true,
          },
      georgia: {
        number_markers: true,
        county_brush: true,
        contiguity: 2,
        shapefile: true,
        find_unpainted: true,
      },
      hawaii: {
        number_markers: true,
        native_american: true,
        county_brush: true,
        shapefile: true,
      },
      idaho: {
        multiyear: 2018,
        native_american: true,
        number_markers: true,
        county_brush: true,
        shapefile: true,
        contiguity: 2,
        find_unpainted: true,
      },
      illinois: {
        number_markers: true,
        county_brush: true,
        shapefile: true,
        find_unpainted: true,
      },
      indiana: {
        multiyear: 2018,
        number_markers: true,
        county_brush: true,
        shapefile: true,
        find_unpainted: true,
      },
      iowa: {
        number_markers: true,
        contiguity: 2,
        screenshot: true,
        shapefile: true,
        // find_unpainted: true,
      },
      kansas: {
        multiyear: 2018,
        native_american: true,
        number_markers: true,
        county_brush: true,
        shapefile: true,
        find_unpainted: true,
      },
      kentucky: {
        multiyear: 2018,
        number_markers: true,
        county_brush: true,
        shapefile: true,
        find_unpainted: true,
      },
      lax: {
        neighborhoods: true,
        number_markers: true,
        contiguity: 2,
        shapefile: true,
        find_unpainted: true,
      },
      little_rock: {
        number_markers: true,
      },
      louisiana: {
        native_american: true,
        county_brush: true, // lakes
        number_markers: true,
        contiguity: 2,
        shapefile: true,
        screenshot: true,
        find_unpainted: true,
      },
        la_vra: {
          native_american: true,
          vra_effectiveness: true,
          county_brush: true, // lakes 
          number_markers: true,
        },
        batonrouge: {
          number_markers: true,
          shapefile: true,
          screenshot: true,
          border: true,
          // find_unpainted: true, COI only
        },
      maine: {
        native_american: true,
        number_markers: true,
        shapefile: true,
        find_unpainted: true,
      },
      maryland: {
        number_markers: true,
        county_brush: true,
        screenshot: true,
        absentee: true,
        shapefile: true,
        find_unpainted: true,
      },
        baltimore: {
          border: true,
          number_markers: true,
          shapefile: true,
          screenshot: true,
          contiguity: 2,
        },
      ma: {
        number_markers: true,
        shapefile: true,
        // find_unpainted: true,
      },
        lowell: {
          neighborhoods: true,
          contiguity: 2,
          number_markers: true,
          shapefile: true,
          coalition: false,
          border: true,
          // find_unpainted: true,
        },
      michigan: {
        number_markers: true,
        native_american: true,
        county_brush: true,
        shapefile: true,
        find_unpainted: true,
        screenshot: true,
      },
      minnesota: {
        number_markers: true,
        county_brush: true,
        native_american: true,
        shapefile: true,
        find_unpainted: true,
      },
        olmsted: {
          number_markers: true,
          border: true,
        },
        rochestermn: {
          number_markers: true,
          border: true,
        },
        washington_mn: {
          border: true,
          number_markers: true,
          shapefile: true,
          screenshot: true,
        },
        stlouis_mn: {
          border: true,
          number_markers: true,
          shapefile: true,
          screenshot: true,
        },
      mississippi: {
        number_markers: true,
        county_brush: true,
        native_american: true,
        contiguity: 2,
        shapefile: true,
        find_unpainted: true,
      },
      missouri: {
        multiyear: 2018,
        number_markers: true,
        county_brush: true,
        shapefile: true,
        // find_unpainted: true,
      },
      montana: {
        multiyear: 2018,
        native_american: true,
        number_markers: true,
        shapefile: true,
        find_unpainted: true,
      },
      nebraska: {
        // multiyear: 2018,
        // number_markers: true,
        native_american: true,
        county_brush: true,
        absentee: true,
        shapefile: true,
        // find_unpainted: true,
      },
      nevada: {
        multiyear: 2018,
        native_american: true,
        number_markers: true,
        county_brush: true,
        shapefile: true,
        find_unpainted: true,
      },
      newhampshire: {
        number_markers: true,
        shapefile: true,
        // find_unpainted: true,
      },
      newjersey: {
        number_markers: true,
        county_brush: true,
        shapefile: true,
        find_unpainted: true,
      },
      new_mexico: {
        number_markers: true,
        county_brush: true,
        native_american: true,
        contiguity: 2,
        current_districts: true,
        screenshot: true,
        shapefile: true,
        find_unpainted: true,
      },
        new_mexico_bg: {
          native_american: true,
          shapefile: true,
          screenshot: true,
          current_districts: true,
          county_brush: true,
          // find_unpainted: true,
        },
        santafe: {
          number_markers: true,
          contiguity: 2,
          screenshot: true,
          shapefile: true,
          // find_unpainted: true,
        },
      newyork: {
        number_markers: true,
        county_brush: true,
        native_american: true,
        shapefile: true,
        // find_unpainted: true,
      },
      nc: {
        number_markers: true,
        county_brush: true,
        native_american: true,
        coi2: true,
        current_districts: true,
        shapefile: true,
        find_unpainted: true,
      },
          forsyth_nc: {
            contiguity: 2,
            screenshot: true,
            shapefile: true,
          },
          buncombe: {
            contiguity: 2,
            screenshot: true,
            shapefile: true,
            number_markers: true,
            border: true,
          },
      northdakota: {
        multiyear: 2018,
        native_american: true,
        number_markers: true,
        county_brush: true,
        shapefile: true,
        find_unpainted: true,
      },
      ohio: {
        number_markers: true,
        county_brush: true,
        shapefile: true,
        screenshot: true,
        // find_unpainted: true - needs contiguity
      },
        ohcentral: {
          multiyear: 2019,
          number_markers: true,
          shapefile: true,
          screenshot: true,
        },
        ohakron: {
          multiyear: 2019,
          number_markers: true,
          shapefile: true,
          screenshot: true,
        },
        ohcin: {
          multiyear: 2019,
          number_markers: true,
          shapefile: true,
          screenshot: true,
        },
        ohcle: {
          multiyear: 2019,
          number_markers: true,
          shapefile: true,
          screenshot: true,
        },
        ohse: {
          multiyear: 2019,
          number_markers: true,
          shapefile: true,
          screenshot: true,
        },
        ohtoledo: {
          multiyear: 2019,
          number_markers: true,
          shapefile: true,
          screenshot: true,
        },
        akroncanton: {
          number_markers: true,
          shapefile: true,
          screenshot: true,
          border: true,
        },
        cincinnati: {
          number_markers: true,
          shapefile: true,
          screenshot: true,
          border: true,
        },
        clevelandeuclid: {
          number_markers: true,
          shapefile: true,
          screenshot: true,
          border: true,
        },
        columbus: {
          number_markers: true,
          shapefile: true,
          screenshot: true,
          border: true,
        },
        dayton: {
          number_markers: true,
          shapefile: true,
          screenshot: true,
          border: true,
        },
        limaoh: {
          number_markers: true,
          shapefile: true,
          screenshot: true,
          border: true,
        },
        mansfield: {
          number_markers: true,
          shapefile: true,
          screenshot: true,
          border: true,
        },
        portsmouthoh: {
          number_markers: true,
          shapefile: true,
          screenshot: true,
          border: true,
        },
        toledo: {
          number_markers: true,
          shapefile: true,
          screenshot: true,
          border: true,
        },
        youngstown: {
          number_markers: true,
          shapefile: true,
          screenshot: true,
          border: true,
        },
      oklahoma: {
        number_markers: true,
        native_american: true,
        county_brush: true,
        contiguity: 2,
        shapefile: true,
        find_unpainted: true,
      },
      ontarioca: {
        number_markers: true,
        border: true,
      },
      oregon: {
        number_markers: true,
        county_brush: true,
        native_american: true,
        contiguity: 2,
        shapefile: true,
        find_unpainted: true,
      },
        portlandor: {
          number_markers: true,
          contiguity: 2,
          border: true,
        },
      pennsylvania: {
        number_markers: true,
        county_brush: true,
        shapefile: true,
        find_unpainted: true,
      },
        philadelphia: {
          number_markers: true,
          contiguity: 2,
          find_unpainted: true,
          border: true,
        },
      puertorico: {
        number_markers: true,
        county_brush: true,
        shapefile: true,
        find_unpainted: true,
      },
        puertorico_prec: {
          number_markers: true,
          parties: ["Nuevo Progresista", "Popular Democrático", "Nuevo Progresista", "Popular Democrático"],
          shapefile: true,
          // find_unpainted: true,
        },
      rhode_island: {
        number_markers: true,
        shapefile: true,
      },
        providence_ri: {
          border: true,
        },
      southcarolina: {
        multiyear: 2018,
        native_american: true,
        number_markers: true,
        county_brush: true,
        shapefile: true,
      },
      southdakota: {
        multiyear: 2018,
        native_american: true,
        number_markers: true,
        county_brush: true,
        shapefile: true,
      },
      tennessee: {
        multiyear: 2018,
        number_markers: true,
        county_brush: true,
        shapefile: true,
      },
      texas: {
        number_markers: true,
        county_brush: true,
        contiguity: 2,
        shapefile: true,
        find_unpainted: true,
      },
<<<<<<< HEAD
        tx_vra: {
          vra_effectiveness: true,
          county_brush: true,
          number_markers: true,
        },
=======
>>>>>>> 2d9412c7
        austin: {
          border: true,
        },
        fortworth: {
          border: true,
        },
      utah: {
        number_markers: true,
        county_brush: true,
        native_american: true,
        shapefile: true,
        // find_unpainted: true,
      },
      vermont: {
        number_markers: true,
        county_brush: true,
        multiyear: 2018,
        shapefile: true,
        // find_unpainted: true,
      },
      virginia: {
        number_markers: true,
        county_brush: true,
        // native_american: true,
        shapefile: true,
        // find_unpainted: true,
      },
        vabeach: {
          multiyear: 2018,
          number_markers: true,
          border: true,
          // find_unpainted: true,
        },
      washington: {
        number_markers: true,
        county_brush: true,
        native_american: true,
        shapefile: true,
        find_unpainted: true,
      },
        yakima_wa: {
          coalition: false,
        },
        kingcountywa: {
          border: true,
        },
      westvirginia: {
        multiyear: 2018,
        number_markers: true,
        county_brush: true,
        shapefile: true,
        find_unpainted: true,
      },
      wisconsin: {
        number_markers: true,
        county_brush: true,
        native_american: true,
        shapefile: true,
        screenshot: true,
        find_unpainted: true,
        contiguity: 2,
      },
        wisconsin2020: {
          number_markers: true,
          county_brush: true,
          native_american: true,
          shapefile: true,
          screenshot: true,
          find_unpainted: true,
          contiguity: 2,
        },
      wyoming: {
        multiyear: 2018,
        native_american: true,
        number_markers: true,
      }
  };
  return status[id] || {};
}<|MERGE_RESOLUTION|>--- conflicted
+++ resolved
@@ -884,14 +884,11 @@
         shapefile: true,
         find_unpainted: true,
       },
-<<<<<<< HEAD
         tx_vra: {
           vra_effectiveness: true,
           county_brush: true,
           number_markers: true,
         },
-=======
->>>>>>> 2d9412c7
         austin: {
           border: true,
         },
