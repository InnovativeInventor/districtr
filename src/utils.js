--- conflicted
+++ resolved
@@ -552,14 +552,11 @@
         county_brush: true,
         shapefile: true,
         find_unpainted: true,
-<<<<<<< HEAD
         screenshot: true,
         portal: {
           endpoint: 'https://main.dxeh9k44gytyo.amplifyapp.com',
           param: 'planid',
         }
-=======
->>>>>>> 65e9f8d1
       },
       minnesota: {
         number_markers: true,
