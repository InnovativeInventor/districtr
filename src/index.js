import { html, render } from "lit-html";
<<<<<<< HEAD
import PlacesList from "./components/PlacesList";
import { initializeMap } from "./Map/map";
import { fetchApi } from "./mockApi";
import State from "./models/State";
import toolbarView from "./tools";
import { users } from "./api"

users.getAllUsers().then(function(body) {
    console.log(body);
});

// const API = "https://districtr.mggg.org/api";

export function main() {
    renderInitialView(fetchApi());
}

function renderEditView(createState) {
    render(
        html`
            <div id="map"></div>
            <div id="toolbar"></div>
        `,
        document.getElementById("root")
    );
    const map = initializeMap("map");
    map.on("load", () => {
        let state = createState(map);
        state.units.whenLoaded(() => {
            // We can and should use lit-html to start rendering before the layers
            // are all loaded
            toolbarView(state);
        });
    });
}

export function renderInitialView(places) {
    const listOfPlaces = new PlacesList(places, place =>
        renderEditView(map => new State(map, place))
    );
    const uploadPlan = new PlanUploader(json => {
        const serialized = JSON.parse(json);
        fetchApi().then(places => {
            const place = places.find(p => p.id === serialized.placeId);
            renderEditView(
                map =>
                    new State(map, place, serialized.id, serialized.assignment)
            );
        });
    });
=======
import { placesList } from "./views/new";

export function renderInitialView() {
    const listOfPlaces = placesList();
>>>>>>> 9955babf
    render(
        html`
            ${listOfPlaces.render()}
        `,
        document.getElementById("places-list")
    );
}

renderInitialView();<|MERGE_RESOLUTION|>--- conflicted
+++ resolved
@@ -1,61 +1,8 @@
 import { html, render } from "lit-html";
-<<<<<<< HEAD
-import PlacesList from "./components/PlacesList";
-import { initializeMap } from "./Map/map";
-import { fetchApi } from "./mockApi";
-import State from "./models/State";
-import toolbarView from "./tools";
-import { users } from "./api"
-
-users.getAllUsers().then(function(body) {
-    console.log(body);
-});
-
-// const API = "https://districtr.mggg.org/api";
-
-export function main() {
-    renderInitialView(fetchApi());
-}
-
-function renderEditView(createState) {
-    render(
-        html`
-            <div id="map"></div>
-            <div id="toolbar"></div>
-        `,
-        document.getElementById("root")
-    );
-    const map = initializeMap("map");
-    map.on("load", () => {
-        let state = createState(map);
-        state.units.whenLoaded(() => {
-            // We can and should use lit-html to start rendering before the layers
-            // are all loaded
-            toolbarView(state);
-        });
-    });
-}
-
-export function renderInitialView(places) {
-    const listOfPlaces = new PlacesList(places, place =>
-        renderEditView(map => new State(map, place))
-    );
-    const uploadPlan = new PlanUploader(json => {
-        const serialized = JSON.parse(json);
-        fetchApi().then(places => {
-            const place = places.find(p => p.id === serialized.placeId);
-            renderEditView(
-                map =>
-                    new State(map, place, serialized.id, serialized.assignment)
-            );
-        });
-    });
-=======
 import { placesList } from "./views/new";
 
 export function renderInitialView() {
     const listOfPlaces = placesList();
->>>>>>> 9955babf
     render(
         html`
             ${listOfPlaces.render()}
