import { html, render } from "lit-html";
import { Parameter } from "../components/Parameter";
import Select from "../components/Select";
import PartisanOverlay from "./PartisanOverlay";
import { getLayerDescription } from "./OverlayContainer";
import { getPartyRGBColors } from "../layers/color-rules";

export default class PartisanOverlayContainer {
<<<<<<< HEAD
    constructor(id, layers, elections, toolbar) {
=======
    constructor(id, layers, elections, bipolarText) {
>>>>>>> 26f87305
        this._id = id;
        this.elections = elections;
        this.layers = layers;
        this.electionOverlays = elections.map(
            election => new PartisanOverlay(layers, election)
        );
        this._currentElectionIndex = 0;
        this._inspection = toolbar.toolsById.inspect;
        this._toolbar = toolbar;

        this.setElection = this.setElection.bind(this);
        this.render = this.render.bind(this);
        this.toggleVisibility = this.toggleVisibility.bind(this);
        this.vote = "all";
        this.bipolarText = bipolarText;

        if (window.location.search.includes("layer=")) {
            let layerSelect = window.location.search.split("layer=")[1].split("&")[0].toUpperCase();
            elections.forEach((el, index) => {
                el.subgroups.forEach(sg => {
                    if (sg.key.toUpperCase() === layerSelect) {
                        this.setElection(index);
                        if (window.location.search.includes("ltype=circle")) {
                            this.currentElectionOverlay.setLayer(1);
                        }
                    }
                });
            });
        }
    }
    get currentElectionOverlay() {
        return this.electionOverlays[this._currentElectionIndex];
    }
    toggleVisibility(visible) {
        this.isVisible = visible;
        if (this.isVisible) {
            this.currentElectionOverlay.show();
        } else {
            this.currentElectionOverlay.hide();
        }
        if (this.bipolarText) {
            // get last word of label ("Renter") to show/hide color scale
            let colorLabel = this.bipolarText.split(" ");
            document.querySelector('#color-' + colorLabel[colorLabel.length - 1]).style.visibility = this.isVisible ? "visible" : "hidden";
        }
    }
    setElection(i) {
        this._currentElectionIndex = i;
        this.electionOverlays.forEach(overlay => overlay.hide());
        if (this.isVisible) {
            this.currentElectionOverlay.show(this.vote);
        }
        this.syncInspectTool();

        const target = document.getElementById("candidate-legend");
        if (target === null) {
            return;
        }
        render(this.candidateLegend(), target);
    }

    syncInspectTool() {
        console.log("syncing")
        console.log(this._inspection);
        const curElect = this.elections[this._currentElectionIndex].name;
        const inspectIndex = this._inspection.columnSets.findIndex(cs => cs.name === curElect);
        // console.log(curElect);
        // console.log(this._inspection.columnSets[inspectIndex]);
        this._inspection.changeColumnSetByIndex(inspectIndex);
        if (this._inspection.active) {
            const target = document.getElementById("toolbar");
            if (target === null) {
                return;
            }
            render(this._toolbar.render(), target);
        }
    }

    selectVote(type) {
        this.vote = type;
        this.setElection(this._currentElectionIndex);
    }

    candidateLegend() {
        const cands = this.elections[this._currentElectionIndex].subgroups;
        // console.log(cands);
        return cands.map(c => html`
                                <li class="party-desc">
                                    <span style="background-color:rgba(${getPartyRGBColors(c.name + c.key).join(",")}, 0.8)"></span>
                                    <span>${c.name}</span>
                                </li>`);
    }

    render() {
        const overlay = this.currentElectionOverlay;
        
        
        return html`
            <div id="candidate-legend">${this.candidateLegend()}</div>
            <div class="ui-option ui-option--slim">
                <h5>
                  <label class="toolbar-checkbox">
                      <input
                          type="checkbox"
                          name="data_layers"
                          ?checked="${overlay.isVisible}"
                          value="partisan"
                          @change=${(e) => {
                              if (e.bubbles) {
                                  let checks = document.getElementsByName("data_layers");
                                  for (let c = 0; c < checks.length; c++) {
                                      if (checks[c].value !== this._id) {
                                          checks[c].checked = false;
                                          let evt = new Event("change");
                                          checks[c].dispatchEvent(evt);
                                      }
                                  }
                              }
                              this.toggleVisibility(e.target.checked);
                          }}
                      />
                      ${this.bipolarText || "Show partisan lean"}
                  </label>
                </h5>
            </div>
            ${[
                this.bipolarText ? null : {
                    label: "Election:",
                    element: Select(
                        this.elections,
                        i => this.setElection(i),
                        this._currentElectionIndex
                    )
                },
                this.elections[0].alternate ? {
                    label: "Absentee:",
                    element: html`<div class="yrselect parameter">
                      <label>
                        <input
                          type="radio"
                          name="${this._id + 'vote'}"
                          value="all"
                          ?checked="${this.vote === 'all'}"
                          @change="${e => this.selectVote('all')}"
                        />
                        Included
                      </label>
                      <label>
                        <input
                          type="radio"
                          name="${this._id + 'vote'}"
                          value="in-person"
                          ?checked="${this.vote === 'in-person'}"
                          @change="${e => this.selectVote('in-person')}"
                        />
                        Excluded
                      </label>
                    </div>`
                } : null,
                {
                    label: "Display as",
                    element: Select(
                        this.layers.map(layer => getLayerDescription(layer)),
                        i =>
                            this.electionOverlays.forEach(overlay =>
                                overlay.setLayer(i)
                            )
                    )
                }
            ].filter(x => x !== null).map(Parameter)}
        `;
    }
}<|MERGE_RESOLUTION|>--- conflicted
+++ resolved
@@ -6,11 +6,7 @@
 import { getPartyRGBColors } from "../layers/color-rules";
 
 export default class PartisanOverlayContainer {
-<<<<<<< HEAD
-    constructor(id, layers, elections, toolbar) {
-=======
     constructor(id, layers, elections, bipolarText) {
->>>>>>> 26f87305
         this._id = id;
         this.elections = elections;
         this.layers = layers;
