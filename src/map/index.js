import mapboxgl from "mapbox-gl";
import { unitBordersPaintProperty, getUnitColorProperty } from "../colors";
import Layer from "./Layer";
import { stateNameToFips, COUNTIES_TILESET, spatial_abilities, numberWithCommas } from "../utils";
import { createMarginPerCapitaRule } from "../layers/color-rules";

mapboxgl.accessToken =
    "pk.eyJ1IjoiZGlzdHJpY3RyIiwiYSI6ImNqbjUzMTE5ZTBmcXgzcG81ZHBwMnFsOXYifQ.8HRRLKHEJA0AismGk2SX2g";

export class MapState {
    constructor(mapContainer, options, mapStyle) {
        this.map = new mapboxgl.Map({
            container: mapContainer,
            style: mapStyle,
            attributionControl: false,
            center: [-86.0, 37.83],
            zoom: 3,
            pitchWithRotate: false,
            dragRotate: false,
            preserveDrawingBuffer: true,
            dragPan: true,
            touchZoomRotate: true,
            ...options
        });
        this.nav = new mapboxgl.NavigationControl();
        this.map.addControl(this.nav, "top-left");
        this.mapboxgl = mapboxgl;
    }
}

function addUnits(map, parts, tileset, layerAdder, coibg) {
    const units = new Layer(
        map,
        {
            id: tileset.sourceLayer,
            source: tileset.sourceLayer,
            "source-layer": tileset.sourceLayer,
            type: "fill",
            paint: {
                "fill-color": getUnitColorProperty(parts),
                "fill-opacity": 0.8
            }
        },
        layerAdder
    );
    const unitsBorders = new Layer(
        map,
        {
            id: tileset.sourceLayer + "-borders",
            type: "line",
            source: tileset.sourceLayer,
            "source-layer": tileset.sourceLayer,
            paint: unitBordersPaintProperty
        },
        layerAdder
    );

    let coiunits, coiunits2;
    if (coibg) {
        coiunits = new Layer(
            map,
            {
                id: "browse_" + coibg.sourceLayer.replace("precincts", "blockgroups").replace("counties", "blockgroups"),
                source: coibg.sourceLayer.replace("precincts", "blockgroups").replace("counties", "blockgroups"),
                "source-layer": coibg.sourceLayer.replace("precincts", "blockgroups").replace("counties", "blockgroups"),
                type: "fill",
                paint: { "fill-opacity": 1/2, "fill-pattern": "transparent" }
            },
            layerAdder
        );
    }

    return { units, unitsBorders, coiunits, coiunits2 };
}

function addPoints(map, tileset, layerAdder) {
    if (!tileset) {
        return null;
    }
    return new Layer(
        map,
        {
            id: tileset.sourceLayer + "-points",
            type: "circle",
            source: tileset.sourceLayer,
            "source-layer": tileset.sourceLayer,
            paint: {
                "circle-opacity": 0
            }
        },
        layerAdder
    );
}

function addPrecincts(map, tileset, layerAdder, newest) {
    return new Layer(map, {
        id: "extra-precincts" + (newest ? "_new" : ""),
        type: "fill",
        source: tileset.sourceLayer,
        "source-layer": tileset.sourceLayer,
        paint: {
            "fill-opacity": 0
        }
    });
}

function addTracts(map, tileset, layerAdder) {
    return new Layer(map, {
        id: "extra-tracts",
        type: "fill",
        source: tileset.sourceLayer,
        "source-layer": tileset.sourceLayer,
        paint: {
            "fill-opacity": 0
        }
    });
}

function addCounties(map, tileset, layerAdder, placeID) {
    map.addSource(tileset.sourceLayer, tileset.source);
    return new Layer(map, {
        id: "county-hover",
        type: "fill",
        source: tileset.sourceLayer,
        "source-layer": tileset.sourceLayer,
        paint: {
            "fill-opacity": [
                "case",
                ["boolean", ["feature-state", "hover"], false],
                0.6,
                0
            ],
            "fill-color": "#aaa"
        },
        filter: [
            "==",
            ["get", "STATEFP"],
            String(stateNameToFips[placeID.toLowerCase().replace("2020", "").replace("_bg", "").replace("wisco2019acs", "wisconsin").replace("mnacs", "minnesota")])
        ]
    },
    layerAdder);
}

function addBGs(map, tileset, layerAdder) {
    return new Layer(map, {
        id: "extra-bgs",
        type: "fill",
        source: tileset.sourceLayer,
        "source-layer": tileset.sourceLayer,
        background: true,
        paint: {
            "fill-opacity": 0
        }
    });
}

function addCOISources(map, tilesets, border) {
    // First, we need to verify that:
    //      1. we are actually performing a redistricting,
    //      2. that the proper `load_coi` flag is set for the jurisdiction we're
    //         redistricting,
    //      3. and that the number of tilesets we've loaded is 2 (we don't want
    //         to load any more than we can afford).
    let flagged = spatial_abilities(border).load_coi,
        numLoaded = tilesets.length === 2,
        baseUnits = tilesets.find(t => t.type === "fill"),
        blockGroups = false,
        bgName, bgURL;
    
    if (border && flagged && numLoaded && blockGroups) {
        // Now, we've identified our filled tileset -- that is, the set of units
        // we're using to redistrict. Next, we want to load the tileset we'll be
        // using to display our COIs; this is typically the same tileset, but
        // since we need to modify 
        bgName = baseUnits.sourceLayer
            .replace("precincts", "blockgroups")
            .replace("counties", "blockgroups");
        bgURL = baseUnits.source.url
            .replace("precincts", "blockgroups")
            .replace("counties", "blockgroups");

<<<<<<< HEAD
        // Now, if the URL exists -- that is, if we want to display the block
        // group layer on top of our base units -- we add the block groups
        // as a source.
        if (baseUnits) map.addSource(bgName, { type: "vector", url: bgURL });
    } else if (border && flagged && numLoaded) {
        // Otherwise, if we want to just use the existing tileset, we may have
        // to add another. Not sure yet.
=======
    let precincts, new_precincts, tracts;
    if (spatial_abilities(borderId).coi2 && tilesets[0].coi2) {
        precincts = addPrecincts(
            map,
            tilesets.find(tileset => tileset.source.url.includes("nc_precincts")),
            layerAdder,
            false
        );
        new_precincts = addPrecincts(
            map,
            tilesets.find(tileset => tileset.source.url.includes("norcar2_precincts")),
            layerAdder,
            true
        );
        tracts = addTracts(
            map,
            tilesets.find(tileset => tileset.source.url.includes("tracts")),
            layerAdder
        );
    } else if (["sacramento", "ca_sonoma", "ca_pasadena", "ca_santabarbara", "ca_goleta", "ca_marin", "ca_kings", "ca_merced", "ca_fresno", "ca_nevada", "ca_marina", "ca_arroyo", "ca_sm_county", "ca_sanbenito", "ca_cvista", "ca_bellflower", "ca_camarillo", "ca_fresno_ci", "ca_campbell", "ca_chino", "ca_fremont", "lake_el", "ca_vallejo", "ca_buellton", "ca_oceano", "ca_grover", "buenapark", "ca_stockton", "halfmoon", "ca_carlsbad", "ca_richmond", "elcajon", "laverne", "encinitas", "lodi", "pomona", "sunnyvale", "glendaleaz"].includes(borderId)) {
        tracts = addTracts(
            map,
            tilesets.find(tileset => tileset.source.url.includes("blockgroups")),
            layerAdder
        );
    } else if (spatial_abilities(borderId).county_filter) {
        tracts = addTracts(
            map,
            tilesets.find(tileset => tileset.source.url.includes("precincts")),
            layerAdder
        );
>>>>>>> fa18f328
    }

    return baseUnits;
}

function cities(map, border) {
    // If the border flag for cities doesn't exist, then return immediately.
    if (!spatial_abilities(border).border) return

    // Otherwise, retrieve city border data from /assets and plot the borders
    // as a Layer on the Map.
    fetch(`/assets/city_border/${border}.geojson?v=2`)
        .then(res => res.json())
        .then(geojson => {
            // Add a Map source for the border itself. TODO: this is a bit messy,
            // and should be cleaned up later.
            map.addSource("city_border", {
                type: "FeatureCollection",
                features: geojson.features.map(
                    f => f.geometry.type === "Polygon"
                    ? { type: "Feature", geometry: { "type": "LineString", coordinates: f.geometry.coordinates[0] } }
                    : f
                )
            });

            // Add a map source for the border polygons.
            map.addSource("city_border_poly", {
                type: "geojson",
                data: {
                    type: "FeatureCollection",
                    features: geojson.features.filter(
                        f => String(f.geometry.type).includes("Polygon")
                    )
                }
            });

            // Now, add layers for each.
            new Layer(
                map,
                {
                    id: "city_border",
                    source: "city_border",
                    type: "line",
                    paint: {
                        "line-color": "#000",
                        "line-opacity": 0.7,
                        "line-width": 1.5
                    }
                }
            );

            new Layer(
                map,
                {
                    id: "city_border_poly",
                    source: "city_border_poly",
                    type: "fill",
                    paint: {
                        "fill-color": "#444",
                        "fill-opacity": 0.3
                    }
                }
            );
        });
}

/**
 * @description Adds the desired layers -- each of the tilesets in `tilesets` and
 * the extras we add for COIs if the module is flagged that way -- to mapbox.
 * @param {mapboxgl.Map} map Map rendered to the view.
 * @param {mapboxgl.Map|null} swipemap Typically null.
 * @param {Object[]} parts Objects for each district in the plan.
 * @param {mapboxgl.tileset[]} tilesets Tilesets loaded by default.
 * @param {Function} adder Inserts new Layers. 
 * @param {string} border Name of the jurisdiction we're in.
 */
export function addLayers(map, swipemap, parts, tilesets, adder, border) {
    // For each of the default tilesets -- base units and points -- add them as
    // sources for the Map.
    for (let tileset of tilesets) map.addSource(tileset.sourceLayer, tileset.source);

    // Now, we add block group sources to the Map, and get back the base unit
    // tileset. Since we've separated these out, we want to add the base unit
    // tileset to the map.
    let baseUnits = addCOISources(map, tilesets, border),
        { units, unitsBorders, coiunits, coiUnits2 } = addUnits(
            map, parts, baseUnits, adder, baseUnits
        ),
        points = addPoints(
            map,
            tilesets.find(t => t.type === "circle"),
            adder
        ),
        counties = addCounties(map, COUNTIES_TILESET, adder, border),
        bg_areas = null,
        precincts, new_precincts, tracts;

    // Cities in Communities of Interest will have thicker borders.
    cities(map, border);
    
    return {
        units, unitsBorders, coiunits, coiUnits2, points, counties, bg_areas,
        precincts, new_precincts, tracts
    }
}<|MERGE_RESOLUTION|>--- conflicted
+++ resolved
@@ -165,7 +165,7 @@
         numLoaded = tilesets.length === 2,
         baseUnits = tilesets.find(t => t.type === "fill"),
         blockGroups = false,
-        bgName, bgURL;
+        bgName, bgURL, precincts, new_precincts, tracts;
     
     if (border && flagged && numLoaded && blockGroups) {
         // Now, we've identified our filled tileset -- that is, the set of units
@@ -179,16 +179,7 @@
             .replace("precincts", "blockgroups")
             .replace("counties", "blockgroups");
 
-<<<<<<< HEAD
-        // Now, if the URL exists -- that is, if we want to display the block
-        // group layer on top of our base units -- we add the block groups
-        // as a source.
-        if (baseUnits) map.addSource(bgName, { type: "vector", url: bgURL });
-    } else if (border && flagged && numLoaded) {
-        // Otherwise, if we want to just use the existing tileset, we may have
-        // to add another. Not sure yet.
-=======
-    let precincts, new_precincts, tracts;
+        
     if (spatial_abilities(borderId).coi2 && tilesets[0].coi2) {
         precincts = addPrecincts(
             map,
@@ -219,7 +210,6 @@
             tilesets.find(tileset => tileset.source.url.includes("precincts")),
             layerAdder
         );
->>>>>>> fa18f328
     }
 
     return baseUnits;
