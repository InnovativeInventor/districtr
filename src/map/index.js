--- conflicted
+++ resolved
@@ -143,11 +143,7 @@
         filter: [
             "==",
             ["get", "STATEFP"],
-<<<<<<< HEAD
             String(stateNameToFips[placeID.toLowerCase().replace(" ", "")])
-=======
-            String(stateNameToFips[placeID.toLowerCase().replace("2020", "").replace("_bg", "").replace("wisco2019acs", "wisconsin").replace("mnacs", "minnesota")])
->>>>>>> 0c268f8b
         ]
     },
     layerAdder);
