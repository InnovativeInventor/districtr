--- conflicted
+++ resolved
@@ -95,23 +95,12 @@
             if (info.token && localStorage) {
                 localStorage.setItem("districtr_token_" + info.simple_id, info.token + "_" + (1 * new Date()));
             }
-<<<<<<< HEAD
-        })
-        .catch(e => callback(null));
-    };
-    if ((eventCode || (state.place.id === "michigan")) && !noNewScreenshot && (spatial_abilities(state.place.id).screenshot || spatial_abilities(state.place.id).shapefile)) {
-        let picpath = spatial_abilities(state.place.id).screenshot ? "picture" : "picture2";
-        if (state.place.id === "ohio" && !state.units.sourceId.includes("block")) {
-            // enabled on Ohio blockgroups, not precincts
-            picpath = "picture2";
-=======
             if ((eventCode || (state.place.id === "michigan")) && spatial_abilities(state.place.id).shapefile) {
                 fetch("//mggg.pythonanywhere.com/picture2?id=" + info.simple_id).then((res) => res.text()).then(f => console.log('saved image'))
             }
             callback(info.simple_id, action);
         } else {
             callback(null);
->>>>>>> 65e9f8d1
         }
     })
     .catch(e => callback(null));
