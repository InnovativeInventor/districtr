--- conflicted
+++ resolved
@@ -13,14 +13,9 @@
 
 import { addAmerIndianLayer } from "../layers/amin_control";
 import { addCountyLayer } from "../layers/counties";
-<<<<<<< HEAD
-import { addBoundaryLayers } from "../layers/current_districts";
-import { spatial_abilities } from "../utils";
-=======
 import { addBoundaryLayer } from "../layers/current_districts";
 import { addMyCOI } from "../layers/my_coi";
 import { spatial_abilities, nested, one_cd } from "../utils";
->>>>>>> 8b79e58c
 
 export default function DataLayersPlugin(editor) {
     const { state, toolbar } = editor;
@@ -201,18 +196,9 @@
         addAmerIndianLayer(tab, state);
     }
 
-<<<<<<< HEAD
-    addBoundaryLayers(tab, state,
-      spatial_abilities(state.place.id).current_districts,
-      spatial_abilities(state.place.id).school_districts,
-      spatial_abilities(state.place.id).municipalities,
-      spatial_abilities(state.place.id).neighborhood_borders,
-    );
-=======
     // if (state.problem.type !== "community" && abilities.load_coi) {
     //     addMyCOI(state, tab);
     // }
->>>>>>> 8b79e58c
 
     tab.addSection(() => html`<h4>Demographics</h4>`)
 
