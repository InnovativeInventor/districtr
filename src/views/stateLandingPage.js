import { html, render, directive } from "lit-html";
import { listPlacesForState, getUnits } from "../components/PlacesList";
import { startNewPlan } from "../routes";
import { until } from "lit-html/directives/until";


export default () => {
    var curState = document.head.id;
    const vraPage = curState === "VRA - Dashboard";
    // document.title = curState.concat(" | Districtr");
    fetch("/assets/data/landing_pages.json")
        .then(response => response.json()).then(data => {
            var stateData = data.filter(st => st.state === curState)[0];


            document.title = curState.concat(" | Districtr");
            var def = stateData.modules.filter(m => m.default)[0];

            // navi-bar
            render(navLinks(stateData.sections, stateData.modules.map(m => m.ids)),
                   document.getElementById("nav-links"));
<<<<<<< HEAD


            
            const vraFutures = vraPage ? stateData.states.map(st => listPlacesForState(st, true)) : null
            const statePlaces = vraPage ? Promise.all(vraFutures) : listPlacesForState(stateData.state, true);


            statePlaces.then(ps => {
                let places = vraPage ? ps.flat(1) : ps;
=======
            

            listPlacesForState(stateData.state, true).then(places => {
>>>>>>> 2d9412c7
                let districtingPlaces = places.filter(p => !p.limit && p.units.some(u => !u.limit));
                let onlyCommunityMode = districtingPlaces.length == 0;

                // render page
                render(drawPage(stateData, onlyCommunityMode, vraPage), document.getElementsByClassName("place__content")[0]);

                // build a plan options
                if (!onlyCommunityMode) {
                     const target = document.getElementById("districting-options");
                     render(districtingOptions(districtingPlaces), target);
                }
                if (!vraPage) {
                    const commtarget = document.getElementById("community-options");
                    render(communityOptions(places), commtarget);
                }
                $(".places-list__item").hide();
                def.ids.map(id => $("." + id).show());

                onlyCommunityMode ? $(".communities").show() : $(".communities").hide();


                // select default place
                var btn = document.getElementById(def.id);
                if (btn) {
                    btn.checked = true;
                }

                var selected = def;

                let toggleViz = id => {
                    $(".text-toggle").not(id).hide();
                    $(".nav").not(id).hide();;
                    $(id).show();
                }

                if (vraPage) {
                    toggleViz($("." + def.id));
                    selected.ids.map(id => $("." + id).show());
                }
                
                
                // config toggle buttons
                $('input[name="place-selection"]:radio').click(function(){
                    var inputValue = $(this).attr("value");
                    var targetBox = $("." + inputValue);
                    selected = stateData.modules.filter(m => m.id === inputValue)[0];


                    $(".places-list__item").hide();
                    if (vraPage) {
                        toggleViz(targetBox);
                    }
                    selected.ids.map(id => $("." + id).show());
                });

                $('input[name="draw-selection"]:radio').click(function(){
                    var inputValue = $(this).attr("value");
                    var cls = $(this).attr("class");
                    var targetBox = $("." + inputValue);

                    if (selected.mode) {
                        btn.click();
                    }

                    var l = $('input[name="place-selection"]:radio').length;
                    var i;
                    for (i = 0; i < l; i++) {
                        $('input[name="place-selection"]:radio')[i].className = cls;
                    }

                    $(".districts").hide();
                    $(".communities").hide();
                    $(targetBox).show();
                });

                if (window.location.search.includes("mode=coi")) {
                  $('input[value="communities"]').trigger('click');
                }

                $('input[name="custom-selection"]:checkbox').click(function(){
                    var target = document.getElementById("districting-options");
                    render(districtingOptions(districtingPlaces), target);
                    $('input[name="place-selection"]:checked').click();
                });

                $(document).ready(function(){
                  $(".all_about_redistricting_st")[0].href = "https://redistricting.lls.edu/states-"+ stateData.code + ".php";

                });
            });
            return stateData;
        });
};


const navLinks = (sections, placeIds) =>
    sections.map(section => section.nav ? html`
        <li class="nav ${section.pages ? section.pages.reduce((l, ac) => l.concat(" ").concat(ac))
                                       : placeIds.reduce((l, ac) => l.concat(" ").concat(ac))}">
            <a href="#${section.nav.replace(/\s+/g, '-').toLowerCase()}"
              class="nav-links__link nav-links__link--major">
                ${section.nav}
            </a>
        </li>`: html``

    ).concat([html`<li class="nav ${placeIds.reduce((l, ac) => l.concat(" ").concat(ac))}">
            <a href="/new">
                <img
                    class="nav-links__link nav-links__link--major nav-links__link--img"
                    src="/assets/usa_light_blue.png"
                    alt="Back to Map"
                  />
            </a>
        </li>
    `]);

const drawPage = (stateData, onlyCommunities, vra) => {
    return html`

        <h1 class="headline place__name"> ${stateData.state} </h1>

        ${onlyCommunities || vra ? html``
                          : html`<div class="place-options places-list">
                                     <input type="radio" value="districts"  id="districts" name="draw-selection" checked="checked" class="dist">
                                     <label for="districts" class="mode-selection">Draw Districts</label>
                                     <input type="radio" value="communities"  id="communities" name="draw-selection" class="comm">
                                     <label for="communities" class="mode-selection">Draw Communities</label>
                                 </div>`}



        ${stateData.sections.map(s => drawSection(s, stateData, onlyCommunities))}

        ${
            until(
                fetch("assets/about/landing/footer.html")
                    .then((r) => {
                        if (r.status === 200) return r.text();
                        else throw new Error(r.statusText);
                    })
                .then(content => $.parseHTML(content))
                .then(() => {
                    // Since this is the longest request on the page, we fire
                    // a page-load-complete event to let all listeners know that
                    // the page has loaded. This lets us scroll the page to
                    // the desired section properly.
                    let load = new Event("page-load-complete");
                    window.dispatchEvent(load);
                })
            )
        }

    `;
};

const drawTitles = (modules, st) =>
    modules.map(m => html`<h1 class="${m.id} headline place__name">
                            ${m.name === "Statewide" ? st : m.name}
                          </h1>`);

const drawSection = (section, stateData, onlyCommunities) => {
    var section_body =  html`<div id="${section.nav.replace(/\s+/g, '-').toLowerCase()}" class="jump"></div>
                             <h2>${section.name}</h2>`;
    if (section.type === "draw") {
       section_body = html`

            <div id="${section.nav.replace(/\s+/g, '-').toLowerCase()}" class="jump"></div>

            ${!onlyCommunities ? html`<h2 class="districts">Draw a plan from scratch</h2>` : html``}

            <h2 class="communities">Draw your community</h2>

            ${stateData.modules.length > 1 ? html`<div class="place-options places-list locals">
                ${stateData.modules.map(m => html`<input type="radio" value="${m.id}"
                                                     id="${m.id}" name="place-selection">
                                                  <label for="${m.id}" class="${m.mode}">${m.name}</label>`)}
            </div>` : ""}

             ${!onlyCommunities ? html`<div id="districting-options" class="districts"></div>` : html``}

            <div id="community-options" class="communities"></div>
            <p style="text-align: right;"><a href="#data">What are the building blocks?</a>
            </br><a href="#data">What are the data layers?</a></p>
        `;
    } else if (section.type === "plans") {
        section_body = html`
            <div id="${section.nav.replace(/\s+/g, '-').toLowerCase()}" class="jump"></div>
            ${section.name ? html`<h2>${section.name}</h2>` : html``}
            ${section.no_header ?  html``: html `<p>Sometimes the easiest way to get started is by exploring a complete plan.
                                            Click on any of the plans below to open it in Districtr.
                                            Then feel free to start modifying it yourself!</p>`}
            <p>${section.disc}</p>
            <div id="plans">${plansSection(section.plans, section.ref)}</div>
            ${$.parseHTML(section.postscript)}
        `;
    } else if (section.type === "text") {
        section_body = html`
            <div id="${section.nav.replace(/\s+/g, '-').toLowerCase()}" class="jump"></div>
            <h2>${section.name}</h2>
            ${section.content_source ? until(fetch(section.content_source).then((r) => {
                                                                                if (r.status === 200) {
                                                                                    return r.text();
                                                                                } else if (userRequested) {
                                                                                    return "Section content could not be found at " + section.content_source;
                                                                                } else {
                                                                                    throw new Error(r.statusText);
                                                                                }}).then(content => $.parseHTML(content))) : ""}
            ${section.content ? $.parseHTML(section.content) : ""}
            ${section.subsections ? section.subsections.map(s => html`<h3>${s.name}</h3>
                                                                      ${s.content_source ? until(fetch(s.content_source).then((r) => {
                                                                                if (r.status === 200) {
                                                                                    return r.text();
                                                                                } else if (userRequested) {
                                                                                    return "Section content could not be found at " + s.content_source;
                                                                                } else {
                                                                                    throw new Error(r.statusText);
                                                                                }}).then(content => $.parseHTML(content))) : ""}
                                                                       ${s.content ? $.parseHTML(s.content) : ""}`) : ""}
        `;
    };

    var placeIds = stateData.modules.map(m => m.id);
    return html`
        <div class="text-toggle ${section.pages ? section.pages.reduce((l, ac) => l.concat(" ").concat(ac))
                                                : placeIds.reduce((l, ac) => l.concat(" ").concat(ac))}">
                ${section_body}
        </div>
    `
};

const plansSection = (plans, place) =>
    plans.map(
        ({ title, plans }) => html`
            <section class="place__section">
                <h3>${title}</h3>
                ${loadablePlans(plans, place)}
            </section>
        `
    );

const loadablePlans = (plans, place) =>
    html`
        <ul class="plan-thumbs">
            ${plans.map(p => loadablePlan(p, place))}
        </ul>
    `;

const numberList = numbers => html`
    <dl class="number-list">
        ${numbers.map(
            ({ number, caption }) => html`
                <div class="number-list__row">
                    <dt class="number-list__number">${number}</dt>
                    <dd class="number-list__caption">${caption}</dd>
                </div>
            `
        )}
    </dl>
`;

const loadablePlan = (plan, place) => html`
    <a href="/${place}/${plan.id}">
        <li class="plan-thumbs__thumb">
            <img
                class="thumb__img"
                src="/assets/${place}-plans/${plan.id}.png"
                alt="Districting Plan ${plan.id}"
            />
            <figcaption class="thumb__caption">
                <h6 class="thumb__heading">${plan.name || plan.id}</h6>
                ${plan.description ? plan.description : ""}
                ${plan.numbers ? numberList(plan.numbers) : ""}
            </figcaption>
        </li>
    </a>
`;

const districtingOptions = places =>
    html`
        <ul class="places-list places-list--columns">
            ${(document.getElementById("custom") && document.getElementById("custom").checked)
              ? customPlaceItemsTemplate(places, startNewPlan)
              : placeItemsTemplate(places, startNewPlan)
            }
        </ul>
    `;

const communityOptions = places =>
    html`
        <ul class="places-list places-list--columns">
            ${placeItemsTemplateCommunities(places, startNewPlan)}

        </ul>
    `;

const placeItemsTemplateCommunities = (places, onClick) =>
    places.map(place => {
        var problem = { type: "community", numberOfParts: 50, pluralNoun: "Community" };
        return getUnits(place, problem, true).map(
            units => html`
            <li class="${place.id} places-list__item places-list__item--small"
                @click="${() => onClick(place, problem, units)}">
                <div class="place-name">${place.name}</div>
                ${problemTypeInfo[problem.type] || ""}
                <div class="place-info">
                    Built out of ${units.name.toLowerCase()}
                </div>
            </li>
            `)
    }).reduce((items, item) => [...items, ...item], []);

function getProblems(place) {
    let districtingProblems = [],
        seenIds = new Set();
    place.districtingProblems.forEach((problem) => {
        let problemID = problem.name + problem.pluralNoun;
        if (seenIds.has(problemID)) {
            districtingProblems[districtingProblems.length - 1].partCounts.push(
                problem.numberOfParts
            );
        } else {
            seenIds.add(problemID);
            problem.partCounts = [problem.numberOfParts];
            districtingProblems.push(problem);
        }
    });
    return districtingProblems;
}

const problemTypeInfo = {
    multimember: html`
        <div class="place-info">
            Multi-member districts of varying sizes
        </div>
    `,
    community: html`
        <div class="place-info">Identify a community</div>
    `
};

const placeItemsTemplate = (places, onClick) =>
    places.map(place =>
        place.districtingProblems
        .sort((a, b) => {
            if (a.name === "Congress" && b.name !== "Congress") {
                return -1;
            } else if (b.name === "Congress" && a.name !== "Congress") {
                return 1;
            }
            return a.numberOfParts - b.numberOfParts;
        })
        .map(problem =>
            getUnits(place, problem).map(
                units => html`
                    <li
                        class="${place.id} places-list__item places-list__item--small"
                        @click="${() => onClick(place, problem, units)}"
                    >
                        <div class="place-name">
                            ${place.name}
                        </div>
                        ${problemTypeInfo[problem.type] || ""}
                        <div class="place-info">
                            ${problem.numberOfParts} ${problem.pluralNoun}
                        </div>
                        <div class="place-info">
                            Built out of ${units.name.toLowerCase()}
                        </div>
                    </li>
                `
            )
        ))
        .reduce((items, item) => [...items, ...item], []).concat([
          places.filter(p => ["michigan", "minnesota", "olmsted", "rochestermn", "westvirginia", "texas"].includes(p.id)).length ? html`<li>
            <div style="padding-top:30px">
                <input type="checkbox" id="custom" name="custom-selection">
                <label for="custom">Customize</label>
            </div>
          </li>` : ""
        ]);

const customPlaceItemsTemplate = (places, onClick) =>
    places.map(place =>
        place.districtingProblems
        .map(problem =>
            getUnits(place, problem).map(
                units => html`
                    <li
                        class="${place.id} places-list__item places-list__item--small"
                        @click="${() => onClick(place, problem, units, "", document.getElementById(place.id+"_customNumber").value)}"
                    >
                        <div class="place-name">
                            ${place.name}
                        </div>
                        ${problemTypeInfo[problem.type] || ""}
                        <div class="place-info">
                            <input
                              type="number"
                              class="custom-input"
                              id="${place.id+"_customNumber"}"
                              @click="${e => e.stopPropagation()}"
                              value="${problem.numberOfParts}"
                              min="1" max="250"
                            >
                            ${problem.pluralNoun}
                        </div>
                        <div class="place-info">
                            Built out of ${units.name.toLowerCase()}
                        </div>
                    </li>
                `
            )
        ))
        .reduce((items, item) => [...items, ...item], []).concat([
          html`<li>
            <div style="padding-top:30px">
                <input type="checkbox" id="custom" name="custom-selection">
                <label for="custom">Customize</label>
            </div>
          </li>`
        ]);<|MERGE_RESOLUTION|>--- conflicted
+++ resolved
@@ -19,7 +19,6 @@
             // navi-bar
             render(navLinks(stateData.sections, stateData.modules.map(m => m.ids)),
                    document.getElementById("nav-links"));
-<<<<<<< HEAD
 
 
             
@@ -29,11 +28,6 @@
 
             statePlaces.then(ps => {
                 let places = vraPage ? ps.flat(1) : ps;
-=======
-            
-
-            listPlacesForState(stateData.state, true).then(places => {
->>>>>>> 2d9412c7
                 let districtingPlaces = places.filter(p => !p.limit && p.units.some(u => !u.limit));
                 let onlyCommunityMode = districtingPlaces.length == 0;
 
