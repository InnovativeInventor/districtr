--- conflicted
+++ resolved
@@ -552,21 +552,11 @@
     ]
   },
   {
-<<<<<<< HEAD
     "units": [
       {
         "id": "precincts",
         "name": "Precincts",
         "unitType": "Precincts",
-=======
-    "state": "Texas",
-    "id": "fortbendtx",
-    "units": [
-      {
-        "id": "blocks",
-        "name": "Blocks",
-        "unitType": "Blocks",
->>>>>>> 26f87305
         "columnSets": [
           {
             "type": "population",
@@ -574,7 +564,6 @@
             "total": {
               "key": "TOTPOP",
               "name": "Total population",
-<<<<<<< HEAD
               "sum": 25145561,
               "min": 0,
               "max": 22091
@@ -607,68 +596,6 @@
                 "sum": 1267977,
                 "min": 0,
                 "max": 5095
-=======
-              "sum": 585375,
-              "min": 0,
-              "max": 3066
-            },
-            "subgroups": [
-              {
-                "key": "NH_WHITE",
-                "name": "White population",
-                "sum": 211680,
-                "min": 0,
-                "max": 1940
-              },
-              {
-                "key": "NH_BLACK",
-                "name": "Black population",
-                "sum": 123267,
-                "min": 0,
-                "max": 1790
-              },
-              {
-                "key": "HISP",
-                "name": "Hispanic population",
-                "sum": 138967,
-                "min": 0,
-                "max": 705
-              },
-              {
-                "key": "NH_ASIAN",
-                "name": "Asian population",
-                "sum": 98762,
-                "min": 0,
-                "max": 1385
-              },
-              {
-                "key": "NH_AMIN",
-                "name": "American Indian population",
-                "sum": 1159,
-                "min": 0,
-                "max": 11
-              },
-              {
-                "key": "NH_NHPI",
-                "name": "Native Hawaiian and Pacific Islander population",
-                "sum": 174,
-                "min": 0,
-                "max": 10
-              },
-              {
-                "key": "NH_2MORE",
-                "name": "Two or more races",
-                "sum": 10025,
-                "min": 0,
-                "max": 81
-              },
-              {
-                "key": "NH_OTHER",
-                "name": "Other races",
-                "sum": 1341,
-                "min": 0,
-                "max": 14
->>>>>>> 26f87305
               }
             ]
           },
@@ -678,34 +605,21 @@
             "total": {
               "key": "VAP",
               "name": "Voting age population",
-<<<<<<< HEAD
               "sum": 18279737,
               "min": 0,
               "max": 15368
-=======
-              "sum": 411540,
-              "min": 0,
-              "max": 1870
->>>>>>> 26f87305
             },
             "subgroups": [
               {
                 "key": "WVAP",
                 "name": "White voting age population",
-<<<<<<< HEAD
                 "sum": 9074684,
                 "min": 0,
                 "max": 8234
-=======
-                "sum": 159069,
-                "min": 0,
-                "max": 1179
->>>>>>> 26f87305
               },
               {
                 "key": "BVAP",
                 "name": "Black voting age population",
-<<<<<<< HEAD
                 "sum": 2196259,
                 "min": 0,
                 "max": 4847
@@ -860,7 +774,148 @@
           [
             -93.530936,
             36.500439
-=======
+          ]
+        ],
+        "tilesets": [
+          {
+            "type": "fill",
+            "source": {
+              "type": "vector",
+              "url": "mapbox://districtr.texas_precincts"
+            },
+            "sourceLayer": "texas_precincts"
+          },
+          {
+            "type": "circle",
+            "source": {
+              "type": "vector",
+              "url": "mapbox://districtr.texas_precincts_points"
+            },
+            "sourceLayer": "texas_precincts_points"
+          }
+        ]
+      }
+    ],
+    "name": "Texas",
+    "state": "Texas",
+    "id": "tx_vra",
+    "districtingProblems": [
+      {
+        "numberOfParts": 36,
+        "pluralNoun": "Congressional Districts",
+        "name": "Congress"
+      },
+      {
+        "numberOfParts": 150,
+        "pluralNoun": "State House Districts",
+        "name": "State House"
+      },
+      {
+        "numberOfParts": 31,
+        "pluralNoun": "State Senate Districts",
+        "name": "State Senate"
+      }
+    ]
+  },
+  {
+    "state": "Texas",
+    "id": "fortbendtx",
+    "units": [
+      {
+        "id": "blocks",
+        "name": "Blocks",
+        "unitType": "Blocks",
+        "columnSets": [
+          {
+            "type": "population",
+            "name": "Population",
+            "total": {
+              "key": "TOTPOP",
+              "name": "Total population",
+              "sum": 585375,
+              "min": 0,
+              "max": 3066
+            },
+            "subgroups": [
+              {
+                "key": "NH_WHITE",
+                "name": "White population",
+                "sum": 211680,
+                "min": 0,
+                "max": 1940
+              },
+              {
+                "key": "NH_BLACK",
+                "name": "Black population",
+                "sum": 123267,
+                "min": 0,
+                "max": 1790
+              },
+              {
+                "key": "HISP",
+                "name": "Hispanic population",
+                "sum": 138967,
+                "min": 0,
+                "max": 705
+              },
+              {
+                "key": "NH_ASIAN",
+                "name": "Asian population",
+                "sum": 98762,
+                "min": 0,
+                "max": 1385
+              },
+              {
+                "key": "NH_AMIN",
+                "name": "American Indian population",
+                "sum": 1159,
+                "min": 0,
+                "max": 11
+              },
+              {
+                "key": "NH_NHPI",
+                "name": "Native Hawaiian and Pacific Islander population",
+                "sum": 174,
+                "min": 0,
+                "max": 10
+              },
+              {
+                "key": "NH_2MORE",
+                "name": "Two or more races",
+                "sum": 10025,
+                "min": 0,
+                "max": 81
+              },
+              {
+                "key": "NH_OTHER",
+                "name": "Other races",
+                "sum": 1341,
+                "min": 0,
+                "max": 14
+              }
+            ]
+          },
+          {
+            "type": "population",
+            "name": "Voting Age Population",
+            "total": {
+              "key": "VAP",
+              "name": "Voting age population",
+              "sum": 411540,
+              "min": 0,
+              "max": 1870
+            },
+            "subgroups": [
+              {
+                "key": "WVAP",
+                "name": "White voting age population",
+                "sum": 159069,
+                "min": 0,
+                "max": 1179
+              },
+              {
+                "key": "BVAP",
+                "name": "Black voting age population",
                 "sum": 84977,
                 "min": 0,
                 "max": 1152
@@ -1042,30 +1097,10 @@
           [
             -97.0323,
             32.9942
->>>>>>> 26f87305
           ]
         ],
         "tilesets": [
           {
-<<<<<<< HEAD
-            "type": "fill",
-            "source": {
-              "type": "vector",
-              "url": "mapbox://districtr.texas_precincts"
-            },
-            "sourceLayer": "texas_precincts"
-          },
-          {
-            "type": "circle",
-            "source": {
-              "type": "vector",
-              "url": "mapbox://districtr.texas_precincts_points"
-            },
-            "sourceLayer": "texas_precincts_points"
-          }
-        ]
-      },
-=======
             "type": "circle",
             "source": {
               "type": "vector",
@@ -1098,7 +1133,6 @@
   {
     "id": "harristx",
     "units": [
->>>>>>> 26f87305
       {
         "id": "blockgroups",
         "name": "Block Groups",
@@ -1110,189 +1144,68 @@
             "total": {
               "key": "TOTPOP",
               "name": "Total population",
-<<<<<<< HEAD
-              "sum": 25145561,
-              "min": 0,
-              "max": 28537
-=======
               "sum": 4092459,
               "min": 25,
               "max": 16578
->>>>>>> 26f87305
             },
             "subgroups": [
               {
                 "key": "NH_WHITE",
                 "name": "White population",
-<<<<<<< HEAD
-                "sum": 11397345,
-                "min": 0,
-                "max": 11660
-=======
                 "sum": 1349646,
                 "min": 0,
                 "max": 8631
->>>>>>> 26f87305
               },
               {
                 "key": "NH_BLACK",
                 "name": "Black population",
-<<<<<<< HEAD
-                "sum": 2886825,
-                "min": 0,
-                "max": 7972
-=======
                 "sum": 754258,
                 "min": 0,
                 "max": 4881
->>>>>>> 26f87305
               },
               {
                 "key": "HISP",
                 "name": "Hispanic population",
-<<<<<<< HEAD
-                "sum": 9460921,
-                "min": 0,
-                "max": 10629
-=======
                 "sum": 1671540,
                 "min": 7,
                 "max": 7947
->>>>>>> 26f87305
               },
               {
                 "key": "NH_ASIAN",
                 "name": "Asian population",
-<<<<<<< HEAD
-                "sum": 948426,
-                "min": 0,
-                "max": 5666
-=======
                 "sum": 249853,
                 "min": 0,
                 "max": 2292
->>>>>>> 26f87305
               },
               {
                 "key": "NH_AMIN",
                 "name": "American Indian population",
-<<<<<<< HEAD
-                "sum": 80586,
-                "min": 0,
-                "max": 528
-=======
                 "sum": 8150,
                 "min": 0,
                 "max": 41
->>>>>>> 26f87305
               },
               {
                 "key": "NH_NHPI",
                 "name": "Native Hawaiian and Pacific Islander population",
-<<<<<<< HEAD
-                "sum": 17920,
-                "min": 0,
-                "max": 156
-=======
                 "sum": 2260,
                 "min": 0,
                 "max": 85
->>>>>>> 26f87305
               },
               {
                 "key": "NH_2MORE",
                 "name": "Two or more races",
-<<<<<<< HEAD
-                "sum": 319558,
-                "min": 0,
-                "max": 568
-=======
                 "sum": 48838,
                 "min": 0,
                 "max": 276
->>>>>>> 26f87305
               },
               {
                 "key": "NH_OTHER",
                 "name": "Other races",
-<<<<<<< HEAD
-                "sum": 33980,
-=======
                 "sum": 7914,
->>>>>>> 26f87305
                 "min": 0,
                 "max": 288
               }
             ]
-<<<<<<< HEAD
-          },
-          {
-            "type": "population",
-            "name": "Voting Age Population",
-            "total": {
-              "key": "VAP",
-              "name": "Voting age population",
-              "sum": 18279737,
-              "min": 0,
-              "max": 19536
-            },
-            "subgroups": [
-              {
-                "key": "WVAP",
-                "name": "White voting age population",
-                "sum": 9074684,
-                "min": 0,
-                "max": 7593
-              },
-              {
-                "key": "BVAP",
-                "name": "Black voting age population",
-                "sum": 2076282,
-                "min": 0,
-                "max": 5124
-              },
-              {
-                "key": "HVAP",
-                "name": "Hispanic voting age population",
-                "sum": 6143144,
-                "min": 0,
-                "max": 6415
-              },
-              {
-                "key": "AMINVAP",
-                "name": "Native American voting age population",
-                "sum": 61856,
-                "min": 0,
-                "max": 370
-              },
-              {
-                "key": "NHPIVAP",
-                "name": "Native Hawaiian and Pacific Islander voting age population",
-                "sum": 12912,
-                "min": 0,
-                "max": 145
-              },
-              {
-                "key": "ASIANVAP",
-                "name": "Asian voting age population",
-                "sum": 716968,
-                "min": 0,
-                "max": 4110
-              },
-              {
-                "key": "OTHERVAP",
-                "name": "Other races voting age population",
-                "sum": 21205,
-                "min": 0,
-                "max": 288
-              },
-              {
-                "key": "2MOREVAP",
-                "name": "Two or more races voting age population",
-                "sum": 172686,
-                "min": 0,
-                "max": 279
-=======
           }
         ],
         "idColumn": {
@@ -1412,25 +1325,11 @@
                 "sum": 1068,
                 "min": 0,
                 "max": 20
->>>>>>> 26f87305
               }
             ]
           }
         ],
         "idColumn": {
-<<<<<<< HEAD
-          "name": "Block group FIPS code",
-          "key": "GEOID10"
-        },
-        "bounds": [
-          [
-            -106.6456,
-            25.8372
-          ],
-          [
-            -93.508,
-            36.5007
-=======
           "name": "Geo ID",
           "key": "GEOID"
         },
@@ -1442,7 +1341,6 @@
           [
             -97.0338,
             33.0785
->>>>>>> 26f87305
           ]
         ],
         "tilesets": [
@@ -1450,48 +1348,14 @@
             "type": "circle",
             "source": {
               "type": "vector",
-<<<<<<< HEAD
-              "url": "mapbox://districtr.texas_blockgroups_points"
-            },
-            "sourceLayer": "texas_blockgroups_points"
-=======
               "url": "mapbox://districtr.fortworth_blockgroups_points"
             },
             "sourceLayer": "fortworth_blockgroups_points"
->>>>>>> 26f87305
           },
           {
             "type": "fill",
             "source": {
               "type": "vector",
-<<<<<<< HEAD
-              "url": "mapbox://districtr.texas_blockgroups"
-            },
-            "sourceLayer": "texas_blockgroups"
-          }
-        ],
-        "limit": "community"
-      }
-    ],
-    "name": "Texas",
-    "state": "Texas",
-    "id": "tx_vra",
-    "districtingProblems": [
-      {
-        "numberOfParts": 36,
-        "pluralNoun": "Congressional Districts",
-        "name": "Congress"
-      },
-      {
-        "numberOfParts": 150,
-        "pluralNoun": "State House Districts",
-        "name": "State House"
-      },
-      {
-        "numberOfParts": 31,
-        "pluralNoun": "State Senate Districts",
-        "name": "State Senate"
-=======
               "url": "mapbox://districtr.fortworth_blockgroups"
             },
             "sourceLayer": "fortworth_blockgroups"
@@ -1507,7 +1371,6 @@
         "name": "City Council",
         "numberOfParts": 8,
         "pluralNoun": "Council Districts"
->>>>>>> 26f87305
       }
     ]
   }
