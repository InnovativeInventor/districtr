[
  {
    "name": "San Diego (city)",
    "units": [
      {
        "id": "blocks20",
        "name": "2020 Blocks",
        "unitType": "Blocks",
        "columnSets": [
          {
            "type": "population",
            "name": "Population",
            "total": {
              "key": "TOTPOP",
              "name": "Total population",
              "sum": 1389899,
              "min": 0,
              "max": 5922
            },
            "subgroups": [
              {
                "key": "WHITE",
                "name": "White population",
                "sum": 565618,
                "min": 0,
                "max": 2866
              },
              {
                "key": "BLACK",
                "name": "Black population",
                "sum": 78750,
                "min": 0,
                "max": 960
              },
              {
                "key": "HISP",
                "name": "Hispanic population",
                "sum": 412199,
                "min": 0,
                "max": 2007
              },
              {
                "key": "ASIAN",
                "name": "Asian population",
                "sum": 243537,
                "min": 0,
                "max": 2268
              },
              {
                "key": "AMIN",
                "name": "American Indian population",
                "sum": 3237,
                "min": 0,
                "max": 62
              },
              {
                "key": "NHPI",
                "name": "Native Hawaiian and Pacific Islander population",
                "sum": 4909,
                "min": 0,
                "max": 93
              },
              {
                "key": "2MORE",
                "name": "Two or more races",
                "sum": 73243,
                "min": 0,
                "max": 190
              },
              {
                "key": "OTHER",
                "name": "Other races",
                "sum": 8406,
                "min": 0,
                "max": 54
              }
            ]
          },
          {
            "type": "population",
            "name": "Voting Age Population",
            "total": {
              "key": "VAP",
              "name": "Voting age population",
              "sum": 1128029,
              "min": 0,
              "max": 5922
            },
            "subgroups": [
              {
                "key": "WVAP",
                "name": "White voting age population",
                "sum": 493295,
                "min": 0,
                "max": 2866
              },
              {
                "key": "BVAP",
                "name": "Black voting age population",
                "sum": 63557,
                "min": 0,
                "max": 960
              },
              {
                "key": "HVAP",
                "name": "Hispanic voting age population",
                "sum": 306080,
                "min": 0,
                "max": 1815
              },
              {
                "key": "AMINVAP",
                "name": "Native American voting age population",
                "sum": 2761,
                "min": 0,
                "max": 62
              },
              {
                "key": "NHPIVAP",
                "name": "Native Hawaiian and Pacific Islander voting age population",
                "sum": 4098,
                "min": 0,
                "max": 93
              },
              {
                "key": "ASIANVAP",
                "name": "Asian voting age population",
                "sum": 202863,
                "min": 0,
                "max": 2264
              },
              {
                "key": "OTHERVAP",
                "name": "Other races voting age population",
                "sum": 6467,
                "min": 0,
                "max": 47
              },
              {
                "key": "2MOREVAP",
                "name": "Two or more races voting age population",
                "sum": 48908,
                "min": 0,
                "max": 190
              }
            ]
          }
        ],
        "idColumn": {
          "name": "Block FIPS code",
          "key": "GEOID20"
        },
        "bounds": [
          [
            -117.3098,
            32.5348
          ],
          [
            -116.9057,
            33.1142
          ]
        ],
        "tilesets": [
          {
            "type": "circle",
            "source": {
              "type": "vector",
              "url": "mapbox://districtr.ca_SanDiego_blocks20c_points?v=3"
            },
            "sourceLayer": "ca_SanDiego_blocks20c_points"
          },
          {
            "type": "fill",
            "source": {
              "type": "vector",
              "url": "mapbox://districtr.ca_SanDiego_blocks20c?v=3"
            },
            "sourceLayer": "ca_SanDiego_blocks20c"
          }
        ]
      },
      {
        "id": "comm20c",
        "name": "2020 Communities",
        "unitType": "Communities",
        "hideOnDefault": true,
        "columnSets": [
          {
            "type": "population",
            "name": "Population",
            "total": {
              "key": "TOTPOP",
              "name": "Total population",
              "sum": 1386957,
              "min": 97,
              "max": 79593
            },
            "subgroups": [
              {
                "key": "WHITE",
                "name": "White population",
                "sum": 565133,
                "min": 34,
                "max": 45333
              },
              {
                "key": "BLACK",
                "name": "Black population",
                "sum": 77543,
                "min": 0,
                "max": 8809
              },
              {
                "key": "HISP",
                "name": "Hispanic population",
                "sum": 411294,
                "min": 10,
                "max": 45721
              },
              {
                "key": "ASIAN",
                "name": "Asian population",
                "sum": 243436,
                "min": 4,
                "max": 39180
              },
              {
                "key": "AMIN",
                "name": "American Indian population",
                "sum": 3200,
                "min": 0,
                "max": 282
              },
              {
                "key": "NHPI",
                "name": "Native Hawaiian and Pacific Islander population",
                "sum": 4887,
                "min": 0,
                "max": 704
              },
              {
                "key": "2MORE",
                "name": "Two or more races",
                "sum": 73239,
                "min": 6,
                "max": 5172
              },
              {
                "key": "OTHER",
                "name": "Other races",
                "sum": 8208,
                "min": 0,
                "max": 544
              }
            ]
          },
          {
            "type": "population",
            "name": "Voting Age Population",
            "total": {
              "key": "VAP",
              "name": "Voting age population",
              "sum": 1122797,
              "min": 77,
              "max": 65899
            },
            "subgroups": [
              {
                "key": "WVAP",
                "name": "White voting age population",
                "sum": 492810,
                "min": 24,
                "max": 39100
              },
              {
                "key": "BVAP",
                "name": "Black voting age population",
                "sum": 62350,
                "min": 0,
                "max": 7131
              },
              {
                "key": "HVAP",
                "name": "Hispanic voting age population",
                "sum": 305175,
                "min": 6,
                "max": 34169
              },
              {
                "key": "AMINVAP",
                "name": "Native American voting age population",
                "sum": 2724,
                "min": 0,
                "max": 268
              },
              {
                "key": "NHPIVAP",
                "name": "Native Hawaiian and Pacific Islander voting age population",
                "sum": 4076,
                "min": 0,
                "max": 575
              },
              {
                "key": "ASIANVAP",
                "name": "Asian voting age population",
                "sum": 202764,
                "min": 2,
                "max": 32796
              },
              {
                "key": "OTHERVAP",
                "name": "Other races voting age population",
                "sum": 6269,
                "min": 0,
                "max": 435
              },
              {
                "key": "2MOREVAP",
                "name": "Two or more races voting age population",
                "sum": 48908,
                "min": 6,
                "max": 3512
              }
            ]
          }
        ],
        "idColumn": {
          "name": "Neighborhood",
          "key": "id"
        },
        "bounds": [
          [
            -117.2823,
            32.5348
          ],
          [
            -116.9057,
            33.1142
          ]
        ],
        "tilesets": [
          {
            "type": "circle",
            "source": {
              "type": "vector",
              "url": "mapbox://districtr.ca_SanDiego_comm20c_points"
            },
            "sourceLayer": "ca_SanDiego_comm20c_points"
          },
          {
            "type": "fill",
            "source": {
              "type": "vector",
              "url": "mapbox://districtr.ca_SanDiego_comm20c"
            },
            "sourceLayer": "ca_SanDiego_comm20c"
          }
        ]
      },
      {
        "id": "beats20",
        "name": "2020 Beats",
        "unitType": "Beats",
        "hideOnDefault": true,
        "columnSets": [
          {
            "type": "population",
            "name": "Population",
            "total": {
              "key": "TOTPOP",
              "name": "Total population",
              "sum": 1386957,
              "min": 12,
              "max": 73708
            },
            "subgroups": [
              {
                "key": "WHITE",
                "name": "White population",
                "sum": 564209,
                "min": 3,
                "max": 29459
              },
              {
                "key": "BLACK",
                "name": "Black population",
                "sum": 77056,
                "min": 0,
                "max": 3693
              },
              {
                "key": "HISP",
                "name": "Hispanic population",
                "sum": 410708,
                "min": 6,
                "max": 26589
              },
              {
                "key": "ASIAN",
                "name": "Asian population",
                "sum": 243349,
                "min": 0,
                "max": 37700
              },
              {
                "key": "AMIN",
                "name": "American Indian population",
                "sum": 3179,
                "min": 0,
                "max": 138
              },
              {
                "key": "NHPI",
                "name": "Native Hawaiian and Pacific Islander population",
                "sum": 4870,
                "min": 0,
                "max": 351
              },
              {
                "key": "2MORE",
                "name": "Two or more races",
                "sum": 73110,
                "min": 2,
                "max": 4581
              },
              {
                "key": "OTHER",
                "name": "Other races",
                "sum": 8200,
                "min": 0,
                "max": 425
              }
            ]
          },
          {
            "type": "population",
            "name": "Voting Age Population",
            "total": {
              "key": "VAP",
              "name": "Voting age population",
              "sum": 1122820,
              "min": 9,
              "max": 60393
            },
            "subgroups": [
              {
                "key": "WVAP",
                "name": "White voting age population",
                "sum": 491889,
                "min": 1,
                "max": 26828
              },
              {
                "key": "BVAP",
                "name": "Black voting age population",
                "sum": 61863,
                "min": 0,
                "max": 2817
              },
              {
                "key": "HVAP",
                "name": "Hispanic voting age population",
                "sum": 304589,
                "min": 6,
                "max": 19462
              },
              {
                "key": "AMINVAP",
                "name": "Native American voting age population",
                "sum": 2703,
                "min": 0,
                "max": 133
              },
              {
                "key": "NHPIVAP",
                "name": "Native Hawaiian and Pacific Islander voting age population",
                "sum": 4059,
                "min": 0,
                "max": 310
              },
              {
                "key": "ASIANVAP",
                "name": "Asian voting age population",
                "sum": 202677,
                "min": 0,
                "max": 31536
              },
              {
                "key": "OTHERVAP",
                "name": "Other races voting age population",
                "sum": 6261,
                "min": 0,
                "max": 385
              },
              {
                "key": "2MOREVAP",
                "name": "Two or more races voting age population",
                "sum": 48779,
                "min": 1,
                "max": 2880
              }
            ]
          }
        ],
        "idColumn": {
          "name": "Block FIPS code",
          "key": "GEOID20"
        },
        "bounds": [
          [
            -117.2823,
            32.5348
          ],
          [
            -116.9057,
            33.1142
          ]
        ],
        "tilesets": [
          {
            "type": "circle",
            "source": {
              "type": "vector",
              "url": "mapbox://districtr.ca_SanDiego_blocks20b_points"
            },
            "sourceLayer": "ca_SanDiego_blocks20b_points"
          },
          {
            "type": "fill",
            "source": {
              "type": "vector",
              "url": "mapbox://districtr.ca_SanDiego_blocks20b"
            },
            "sourceLayer": "ca_SanDiego_blocks20b"
          }
        ]
      }
    ],
    "id": "ca_SanDiego",
    "state": "California",
    "districtingProblems": [
      {
        "name": "City",
        "numberOfParts": 9,
        "pluralNoun": "City Council Districts"
      }
    ]
  },
  {
    "name": "Sutter County",
    "state": "California",
    "units": [
      {
        "id": "blocks20",
        "name": "2020 Blocks",
        "unitType": "Blocks",
        "columnSets": [
          {
            "type": "population",
            "name": "Population",
            "total": {
              "key": "TOTPOP20",
              "name": "Total population",
              "sum": 99926,
              "min": 0,
              "max": 945
            },
            "subgroups": [
              {
                "key": "WPOP20",
                "name": "White population",
                "sum": 41499,
                "min": 0,
                "max": 428
              },
              {
                "key": "BPOP20",
                "name": "Black population",
                "sum": 1803,
                "min": 0,
                "max": 65
              },
              {
                "key": "HISP20",
                "name": "Hispanic population",
                "sum": 31675,
                "min": 0,
                "max": 412
              },
              {
                "key": "ASIANPOP20",
                "name": "Asian population",
                "sum": 18017,
                "min": 0,
                "max": 347
              },
              {
                "key": "AMINPOP20",
                "name": "American Indian population",
                "sum": 869,
                "min": 0,
                "max": 13
              },
              {
                "key": "NHPIPOP20",
                "name": "Native Hawaiian and Pacific Islander population",
                "sum": 279,
                "min": 0,
                "max": 6
              },
              {
                "key": "2MOREPOP20",
                "name": "Two or more races",
                "sum": 5159,
                "min": 0,
                "max": 52
              },
              {
                "key": "OTHERPOP20",
                "name": "Other races",
                "sum": 625,
                "min": 0,
                "max": 18
              }
            ]
          },
          {
            "type": "population",
            "name": "Voting Age Population",
            "total": {
              "key": "VAP20",
              "name": "Voting age population",
              "sum": 74874,
              "min": 0,
              "max": 703
            },
            "subgroups": [
              {
                "key": "WVAP20",
                "name": "White voting age population",
                "sum": 33913,
                "min": 0,
                "max": 357
              },
              {
                "key": "BVAP20",
                "name": "Black voting age population",
                "sum": 1446,
                "min": 0,
                "max": 53
              },
              {
                "key": "HVAP20",
                "name": "Hispanic voting age population",
                "sum": 20794,
                "min": 0,
                "max": 254
              },
              {
                "key": "AMINVAP20",
                "name": "Native American voting age population",
                "sum": 658,
                "min": 0,
                "max": 13
              },
              {
                "key": "NHPIVAP20",
                "name": "Native Hawaiian and Pacific Islander voting age population",
                "sum": 227,
                "min": 0,
                "max": 5
              },
              {
                "key": "ASIANVAP20",
                "name": "Asian voting age population",
                "sum": 13930,
                "min": 0,
                "max": 286
              },
              {
                "key": "OTHERVAP20",
                "name": "Other races voting age population",
                "sum": 460,
                "min": 0,
                "max": 9
              },
              {
                "key": "2MOREVAP20",
                "name": "Two or more races voting age population",
                "sum": 3446,
                "min": 0,
                "max": 34
              }
            ]
          }
        ],
        "idColumn": {
          "name": "Block FIPS code",
          "key": "GEOID20"
        },
        "bounds": [
          [
            -121.9483,
            38.7346
          ],
          [
            -121.4144,
            39.3057
          ]
        ],
        "tilesets": [
          {
            "type": "circle",
            "source": {
              "type": "vector",
              "url": "mapbox://districtr.ca_sutter_blocks20_points?v=3"
            },
            "sourceLayer": "ca_sutter_blocks20_points"
          },
          {
            "type": "fill",
            "source": {
              "type": "vector",
              "url": "mapbox://districtr.ca_sutter_blocks20?v=3"
            },
            "sourceLayer": "ca_sutter_blocks20"
          }
        ]
      }
    ],
    "id": "ca_sutter",
    "districtingProblems": [
      {
        "name": "County",
        "numberOfParts": 5,
        "pluralNoun": "Supervisorial Districts"
      }
    ]
  },
  {
    "name": "Contra Costa CentralSan",
    "units": [
      {
        "id": "blocks20",
        "name": "2020 Blocks",
        "unitType": "Blocks",
        "columnSets": [
          {
            "type": "population",
            "name": "Population",
            "total": {
              "key": "Population_CA_Adj_swdb",
              "name": "Total population",
              "sum": 372175,
              "min": 0,
              "max": 2439
            },
            "subgroups": [
              {
                "key": "Hispanic Origin",
                "name": "Hispanic population",
                "sum": 38251,
                "min": 0,
                "max": 242
              },
              {
                "key": "NH_Wht",
                "name": "White Alone population",
                "sum": 213149,
                "min": 0,
                "max": 1968
              },
              {
                "key": "DOJ_NH_Blk",
                "name": "Black DOJ population",
                "sum": 9486,
                "min": 0,
                "max": 178
              },
              {
                "key": "DOJ_NH_Ind",
                "name": "American Indian DOJ population",
                "sum": 2910,
                "min": 0,
                "max": 24
              },
              {
                "key": "DOJ_NH_Asn",
                "name": "Asian DOJ population",
                "sum": 98923,
                "min": 0,
                "max": 982
              },
              {
                "key": "DOJ_NH_Hwn",
                "name": "Native Hawaiian / Pacific Islander DOJ population",
                "sum": 1092,
                "min": 0,
                "max": 23
              },
              {
                "key": "DOJ_NH_Oth",
                "name": "Other DOJ population",
                "sum": 5577,
                "min": 0,
                "max": 40
              },
              {
                "key": "DOJ_NH_OthMR",
                "name": "2+ races DOJ population",
                "sum": 2786,
                "min": 0,
                "max": 18
              }
            ]
          },
          {
            "type": "population",
            "name": "Voting Age Population",
            "total": {
              "key": "18+_Population P4",
              "name": "Total population",
              "sum": 289840,
              "min": 0,
              "max": 1881
            },
            "subgroups": [
              {
                "key": "NH18+_Wht",
                "name": "White Alone population",
                "sum": 176477,
                "min": 0,
                "max": 1542
              },
              {
                "key": "DOJ_NH18+_Blk",
                "name": "Black DOJ population",
                "sum": 7157,
                "min": 0,
                "max": 178
              },
              {
                "key": "DOJ_NH18+_Asn",
                "name": "Asian DOJ population",
                "sum": 70438,
                "min": 0,
                "max": 658
              },
              {
                "key": "H18+_Pop",
                "name": "Hispanic population",
                "sum": 26984,
                "min": 0,
                "max": 198
              },
              {
                "key": "DOJ_NH18+_Ind",
                "name": "Native American DOJ population",
                "sum": 2272,
                "min": 0,
                "max": 18
              },
              {
                "key": "DOJ_NH18+_Hwn",
                "name": "Native Hawaiian Pacific Islander DOJ population",
                "sum": 885,
                "min": 0,
                "max": 23
              },
              {
                "key": "DOJ_NH18+_Oth",
                "name": "Other DOJ population",
                "sum": 3994,
                "min": 0,
                "max": 26
              }
            ]
          }
        ],
        "idColumn": {
          "name": "Geo ID",
          "key": "Block"
        },
        "bounds": [
          [
            -122.2446,
            37.7266
          ],
          [
            -121.8718,
            38.0668
          ]
        ],
        "tilesets": [
          {
            "type": "circle",
            "source": {
              "type": "vector",
              "url": "mapbox://districtr.ccsanitation2_blocks20_points"
            },
            "sourceLayer": "ccsanitation2_blocks20_points"
          },
          {
            "type": "fill",
            "source": {
              "type": "vector",
              "url": "mapbox://districtr.ccsanitation2_blocks20"
            },
            "sourceLayer": "ccsanitation2_blocks20"
          }
        ]
      },
      {
        "limit": "event",
        "hideOnDefault": true,
        "id": "blocks",
        "name": "Blocks",
        "unitType": "Blocks",
        "columnSets": [
          {
            "type": "population",
            "name": "Population",
            "total": {
              "key": "POPULATION",
              "name": "Total population",
              "sum": 330336,
              "min": 0,
              "max": 1933
            },
            "subgroups": [
              {
                "key": "NH_WHT",
                "name": "White population",
                "sum": 228880,
                "min": 0,
                "max": 1406
              },
              {
                "key": "NH_DOJ_BLK",
                "name": "Black population",
                "sum": 6887,
                "min": 0,
                "max": 209
              },
              {
                "key": "HISPANIC_O",
                "name": "Hispanic population",
                "sum": 27323,
                "min": 0,
                "max": 280
              },
              {
                "key": "NH_DOJ_ASN",
                "name": "Asian population",
                "sum": 61792,
                "min": 0,
                "max": 1245
              },
              {
                "key": "NH_DOJ_IND",
                "name": "American Indian population",
                "sum": 1739,
                "min": 0,
                "max": 10
              },
              {
                "key": "NH_DOJ_HWN",
                "name": "Native Hawaiian and Pacific Islander population",
                "sum": 875,
                "min": 0,
                "max": 13
              },
              {
                "key": "NH_DOJ_OT1",
                "name": "Two or more races",
                "sum": 1833,
                "min": 0,
                "max": 18
              },
              {
                "key": "NH_DOJ_OTH",
                "name": "Other races",
                "sum": 988,
                "min": 0,
                "max": 13
              }
            ]
          },
          {
            "type": "population",
            "name": "Voting Age Population",
            "total": {
              "key": "F18_POP",
              "name": "Voting age population",
              "sum": 254048,
              "min": 0,
              "max": 1284
            },
            "subgroups": [
              {
                "key": "NH18_WHT",
                "name": "White voting age population",
                "sum": 183220,
                "min": 0,
                "max": 1029
              },
              {
                "key": "NH18_DOJ_B",
                "name": "Black voting age population",
                "sum": 4909,
                "min": 0,
                "max": 209
              },
              {
                "key": "H18_POP",
                "name": "Hispanic voting age population",
                "sum": 18921,
                "min": 0,
                "max": 219
              },
              {
                "key": "NH18_DOJ_I",
                "name": "Native American voting age population",
                "sum": 1352,
                "min": 0,
                "max": 9
              },
              {
                "key": "NH18_DOJ_H",
                "name": "Native Hawaiian and Pacific Islander voting age population",
                "sum": 674,
                "min": 0,
                "max": 9
              },
              {
                "key": "NH18_DOJ_A",
                "name": "Asian voting age population",
                "sum": 43257,
                "min": 0,
                "max": 763
              },
              {
                "key": "NH18_DOJ_O",
                "name": "Other races voting age population",
                "sum": 631,
                "min": 0,
                "max": 7
              },
              {
                "key": "NH18_DOJ_1",
                "name": "Two or more races voting age population",
                "sum": 1065,
                "min": 0,
                "max": 13
              }
            ]
          },
          {
            "type": "population",
            "name": "Population (2018)",
            "total": {
              "key": "BLK_TOTPOP",
              "name": "Total population (2018)",
              "sum": 353258,
              "min": 0,
              "max": 2847
            },
            "subgroups": [
              {
                "key": "NH_WHITEX",
                "name": "White population",
                "sum": 365131,
                "min": 0,
                "max": 2927
              },
              {
                "key": "NH_BLACKX",
                "name": "Black population",
                "sum": 436864,
                "min": 0,
                "max": 3358
              },
              {
                "key": "HISPX",
                "name": "Hispanic population",
                "sum": 1845646,
                "min": 0,
                "max": 7264
              },
              {
                "key": "NH_ASIANX",
                "name": "Asian population",
                "sum": 41372,
                "min": 0,
                "max": 724
              },
              {
                "key": "NH_AMINX",
                "name": "American Indian population",
                "sum": 2321,
                "min": 0,
                "max": 248
              },
              {
                "key": "NH_NHPIX",
                "name": "Native Hawaiian and Pacific Islander population",
                "sum": 590,
                "min": 0,
                "max": 107
              },
              {
                "key": "NH_2MOREX",
                "name": "Two or more races",
                "sum": 16222,
                "min": 0,
                "max": 321
              },
              {
                "key": "NH_OTHERX",
                "name": "Other races",
                "sum": 7370,
                "min": 0,
                "max": 273
              }
            ]
          }
        ],
        "idColumn": {
          "name": "Block FIPS code",
          "key": "BLOCK"
        },
        "bounds": [
          [-122.2211, 37.7391],
          [-121.874, 38.0491]
        ],
        "tilesets": [
          {
            "type": "circle",
            "source": {
              "type": "vector",
              "url": "mapbox://districtr.ccsanitation2_blocks_points"
            },
            "sourceLayer": "ccsanitation2_blocks_points"
          },
          {
            "type": "fill",
            "source": {
              "type": "vector",
              "url": "mapbox://districtr.ccsanitation2_blocks"
            },
            "sourceLayer": "ccsanitation2_blocks"
          }
        ]
      }
    ],
    "id": "ccsanitation2",
    "state": "California",
    "districtingProblems": [
      {
        "name": "Contra Costa County",
        "numberOfParts": 5,
        "pluralNoun": "Divisions"
      }
    ]
  },
  {
    "name": "Contra Costa CentralSan",
    "units": [
      {
        "limit": "event",
        "id": "blocks",
        "name": "Blocks",
        "unitType": "Blocks",
        "columnSets": [
          {
            "type": "population",
            "name": "Population",
            "total": {
              "key": "POPULATION",
              "name": "Total population",
              "sum": 330336,
              "min": 0,
              "max": 1933
            },
            "subgroups": [
              {
                "key": "NH_WHT",
                "name": "White population",
                "sum": 228880,
                "min": 0,
                "max": 1406
              },
              {
                "key": "NH_DOJ_BLK",
                "name": "Black population",
                "sum": 6887,
                "min": 0,
                "max": 209
              },
              {
                "key": "HISPANIC_O",
                "name": "Hispanic population",
                "sum": 27323,
                "min": 0,
                "max": 280
              },
              {
                "key": "NH_DOJ_ASN",
                "name": "Asian population",
                "sum": 61792,
                "min": 0,
                "max": 1245
              },
              {
                "key": "NH_DOJ_IND",
                "name": "American Indian population",
                "sum": 1739,
                "min": 0,
                "max": 10
              },
              {
                "key": "NH_DOJ_HWN",
                "name": "Native Hawaiian and Pacific Islander population",
                "sum": 875,
                "min": 0,
                "max": 13
              },
              {
                "key": "NH_DOJ_OT1",
                "name": "Two or more races",
                "sum": 1833,
                "min": 0,
                "max": 18
              },
              {
                "key": "NH_DOJ_OTH",
                "name": "Other races",
                "sum": 988,
                "min": 0,
                "max": 13
              }
            ]
          },
          {
            "type": "population",
            "name": "Voting Age Population",
            "total": {
              "key": "F18_POP",
              "name": "Voting age population",
              "sum": 254048,
              "min": 0,
              "max": 1284
            },
            "subgroups": [
              {
                "key": "NH18_WHT",
                "name": "White voting age population",
                "sum": 183220,
                "min": 0,
                "max": 1029
              },
              {
                "key": "NH18_DOJ_B",
                "name": "Black voting age population",
                "sum": 4909,
                "min": 0,
                "max": 209
              },
              {
                "key": "H18_POP",
                "name": "Hispanic voting age population",
                "sum": 18921,
                "min": 0,
                "max": 219
              },
              {
                "key": "NH18_DOJ_I",
                "name": "Native American voting age population",
                "sum": 1352,
                "min": 0,
                "max": 9
              },
              {
                "key": "NH18_DOJ_H",
                "name": "Native Hawaiian and Pacific Islander voting age population",
                "sum": 674,
                "min": 0,
                "max": 9
              },
              {
                "key": "NH18_DOJ_A",
                "name": "Asian voting age population",
                "sum": 43257,
                "min": 0,
                "max": 763
              },
              {
                "key": "NH18_DOJ_O",
                "name": "Other races voting age population",
                "sum": 631,
                "min": 0,
                "max": 7
              },
              {
                "key": "NH18_DOJ_1",
                "name": "Two or more races voting age population",
                "sum": 1065,
                "min": 0,
                "max": 13
              }
            ]
          }
        ],
        "idColumn": {
          "name": "Block FIPS code",
          "key": "BLOCK"
        },
        "bounds": [
          [-122.2211, 37.7391],
          [-121.874, 38.0491]
        ],
        "tilesets": [
          {
            "type": "circle",
            "source": {
              "type": "vector",
              "url": "mapbox://districtr.ccsanitation_blocks_points"
            },
            "sourceLayer": "ccsanitation_blocks_points"
          },
          {
            "type": "fill",
            "source": {
              "type": "vector",
              "url": "mapbox://districtr.ccsanitation_blocks"
            },
            "sourceLayer": "ccsanitation_blocks"
          }
        ]
      }
    ],
    "id": "ccsanitation",
    "state": "California",
    "districtingProblems": [
      {
        "name": "Contra Costa County",
        "numberOfParts": 5,
        "pluralNoun": "Divisions"
      }
    ]
  },
  {
    "units": [
      {
        "id": "blockgroups",
        "name": "Block Groups",
        "unitType": "Block Groups",
        "columnSets": [
          {
            "type": "population",
            "name": "Population",
            "total": {
              "key": "TOTPOP",
              "name": "Total population",
              "sum": 9818605,
              "min": 0,
              "max": 9344
            },
            "subgroups": [
              {
                "key": "NH_WHITE",
                "name": "White population",
                "sum": 2728321,
                "min": 0,
                "max": 4357
              },
              {
                "key": "NH_BLACK",
                "name": "Black population",
                "sum": 815086,
                "min": 0,
                "max": 2879
              },
              {
                "key": "HISP",
                "name": "Hispanic population",
                "sum": 4687889,
                "min": 0,
                "max": 4412
              },
              {
                "key": "NH_ASIAN",
                "name": "Asian population",
                "sum": 1325671,
                "min": 0,
                "max": 4053
              },
              {
                "key": "NH_AMIN",
                "name": "American Indian population",
                "sum": 18886,
                "min": 0,
                "max": 44
              },
              {
                "key": "NH_NHPI",
                "name": "Native Hawaiian and Pacific Islander population",
                "sum": 22464,
                "min": 0,
                "max": 221
              },
              {
                "key": "NH_2MORE",
                "name": "Two or more races",
                "sum": 194921,
                "min": 0,
                "max": 573
              },
              {
                "key": "NH_OTHER",
                "name": "Other races",
                "sum": 25367,
                "min": 0,
                "max": 131
              }
            ]
          },
          {
            "type": "population",
            "name": "Voting Age Population",
            "total": {
              "key": "VAP",
              "name": "Voting age population",
              "sum": 7416397,
              "min": 0,
              "max": 9293
            },
            "subgroups": [
              {
                "key": "WVAP",
                "name": "White voting age population",
                "sum": 2318944,
                "min": 0,
                "max": 2957
              },
              {
                "key": "BVAP",
                "name": "Black voting age population",
                "sum": 627714,
                "min": 0,
                "max": 2875
              },
              {
                "key": "HVAP",
                "name": "Hispanic voting age population",
                "sum": 3199390,
                "min": 0,
                "max": 4110
              },
              {
                "key": "AMINVAP",
                "name": "Native American voting age population",
                "sum": 15440,
                "min": 0,
                "max": 44
              },
              {
                "key": "NHPIVAP",
                "name": "Native Hawaiian and Pacific Islander voting age population",
                "sum": 16730,
                "min": 0,
                "max": 130
              },
              {
                "key": "ASIANVAP",
                "name": "Asian voting age population",
                "sum": 1097559,
                "min": 0,
                "max": 4028
              },
              {
                "key": "OTHERVAP",
                "name": "Other races voting age population",
                "sum": 17046,
                "min": 0,
                "max": 129
              },
              {
                "key": "2MOREVAP",
                "name": "Two or more races voting age population",
                "sum": 123574,
                "min": 0,
                "max": 571
              }
            ]
          }
        ],
        "idColumn": {
          "name": "Geo ID",
          "key": "GEOID10"
        },
        "bounds": [
          [-118.9517, 32.75],
          [-117.6464, 34.8233]
        ],
        "tilesets": [
          {
            "type": "circle",
            "source": {
              "type": "vector",
              "url": "mapbox://districtr.lax_blockgroups_points"
            },
            "sourceLayer": "lax_blockgroups_points"
          },
          {
            "type": "fill",
            "source": {
              "type": "vector",
              "url": "mapbox://districtr.lax_blockgroups"
            },
            "sourceLayer": "lax_blockgroups"
          }
        ]
      }
    ],
    "id": "lax",
    "name": "Los Angeles County",
    "state": "California",
    "districtingProblems": [
      {
        "name": "Board of Supervisors",
        "numberOfParts": 5,
        "pluralNoun": "Supervisorial Districts"
      }
    ]
  },
  {
    "name": "Napa",
    "units": [
      {
        "id": "blocks",
        "name": "Blocks",
        "unitType": "Blocks",
        "columnSets": [
          {
            "type": "population",
            "name": "Population",
            "total": {
              "key": "TOTPOP",
              "name": "Total population",
              "sum": 76915,
              "min": 0,
              "max": 1297
            },
            "subgroups": [
              {
                "key": "NH_WHITE",
                "name": "White population",
                "sum": 43963,
                "min": 0,
                "max": 604
              },
              {
                "key": "NH_BLACK",
                "name": "Black population",
                "sum": 370,
                "min": 0,
                "max": 21
              },
              {
                "key": "HISP",
                "name": "Hispanic population",
                "sum": 28923,
                "min": 0,
                "max": 1056
              },
              {
                "key": "NH_ASIAN",
                "name": "Asian population",
                "sum": 1685,
                "min": 0,
                "max": 75
              },
              {
                "key": "NH_AMIN",
                "name": "American Indian population",
                "sum": 312,
                "min": 0,
                "max": 14
              },
              {
                "key": "NH_NHPI",
                "name": "Native Hawaiian and Pacific Islander population",
                "sum": 116,
                "min": 0,
                "max": 9
              },
              {
                "key": "NH_2MORE",
                "name": "Two or more races",
                "sum": 1441,
                "min": 0,
                "max": 26
              },
              {
                "key": "NH_OTHER",
                "name": "Other races",
                "sum": 105,
                "min": 0,
                "max": 9
              }
            ]
          },
          {
            "type": "population",
            "name": "Voting Age Population",
            "total": {
              "key": "VAP",
              "name": "Voting age population",
              "sum": 58067,
              "min": 0,
              "max": 840
            },
            "subgroups": [
              {
                "key": "WVAP",
                "name": "White voting age population",
                "sum": 36424,
                "min": 0,
                "max": 537
              },
              {
                "key": "BVAP",
                "name": "Black voting age population",
                "sum": 283,
                "min": 0,
                "max": 21
              },
              {
                "key": "HVAP",
                "name": "Hispanic voting age population",
                "sum": 18635,
                "min": 0,
                "max": 642
              },
              {
                "key": "AMINVAP",
                "name": "Native American voting age population",
                "sum": 263,
                "min": 0,
                "max": 11
              },
              {
                "key": "NHPIVAP",
                "name": "Native Hawaiian and Pacific Islander voting age population",
                "sum": 96,
                "min": 0,
                "max": 7
              },
              {
                "key": "ASIANVAP",
                "name": "Asian voting age population",
                "sum": 1431,
                "min": 0,
                "max": 75
              },
              {
                "key": "OTHERVAP",
                "name": "Other races voting age population",
                "sum": 81,
                "min": 0,
                "max": 9
              },
              {
                "key": "2MOREVAP",
                "name": "Two or more races voting age population",
                "sum": 854,
                "min": 0,
                "max": 15
              }
            ]
          }
        ],
        "idColumn": {
          "name": "Block FIPS code",
          "key": "GEOID10"
        },
        "bounds": [
          [-122.3577, 38.2211],
          [-122.2222, 38.3508]
        ],
        "tilesets": [
          {
            "type": "fill",
            "source": {
              "type": "vector",
              "url": "mapbox://districtr.napa_blocks"
            },
            "sourceLayer": "napa_blocks"
          },
          {
            "type": "circle",
            "source": {
              "type": "vector",
              "url": "mapbox://districtr.napa_blocks_points"
            },
            "sourceLayer": "napa_blocks_points"
          }
        ]
      }
    ],
    "state": "California",
    "id": "napa",
    "limit": 2020,
    "districtingProblems": [
      {
        "name": "City Council",
        "numberOfParts": 4,
        "pluralNoun": "City Council Districts"
      },
      {
        "name": "City Council",
        "numberOfParts": 5,
        "pluralNoun": "City Council Districts"
      },
      {
        "name": "City Council",
        "numberOfParts": 7,
        "pluralNoun": "City Council Districts"
      }
    ]
  },
  {
    "state": "California",
    "id": "napaschools",
    "name": "Napa Valley Unified School District",
    "units": [
      {
        "id": "blocks",
        "name": "Blocks",
        "unitType": "Blocks",
        "columnSets": [
          {
            "type": "population",
            "name": "Population",
            "total": {
              "key": "POPULATION",
              "name": "Total population",
              "sum": 115541,
              "min": 0,
              "max": 1410
            },
            "subgroups": []
          }
        ],
        "idColumn": {
          "name": "Census block FIPS code",
          "key": "BLOCK"
        },
        "bounds": [
          [-122.4595, 38.1549],
          [-122.1034, 38.5479]
        ],
        "tilesets": [
          {
            "type": "fill",
            "source": {
              "type": "vector",
              "url": "mapbox://districtr.napaschools2_blocks"
            },
            "sourceLayer": "napaschools2_blocks"
          },
          {
            "type": "circle",
            "source": {
              "type": "vector",
              "url": "mapbox://districtr.napaschools2_blocks_points"
            },
            "sourceLayer": "napaschools2_blocks_points"
          }
        ]
      }
    ],
    "districtingProblems": [
      {
        "name": "Board of Education Trustees",
        "numberOfParts": 7,
        "pluralNoun": "Trustee Districts"
      }
    ]
  },
  {
    "name": "California",
    "id": "california",
    "units": [
      {
        "id": "blockgroups",
        "name": "2010 Block Groups",
        "unitType": "Block Groups",
        "hideOnDefault": true,
        "columnSets": [
          {
            "type": "population",
            "name": "Population",
            "total": {
              "key": "TOTPOP",
              "name": "Total population",
              "sum": 37253956,
              "min": 0,
              "max": 37452
            },
            "subgroups": [
              {
                "key": "NH_WHITE",
                "name": "White population",
                "sum": 14956253,
                "min": 0,
                "max": 23326
              },
              {
                "key": "NH_BLACK",
                "name": "Black population",
                "sum": 2163804,
                "min": 0,
                "max": 3372
              },
              {
                "key": "HISP",
                "name": "Hispanic population",
                "sum": 14013719,
                "min": 0,
                "max": 8761
              },
              {
                "key": "NH_ASIAN",
                "name": "Asian population",
                "sum": 4775070,
                "min": 0,
                "max": 7190
              },
              {
                "key": "NH_AMIN",
                "name": "American Indian population",
                "sum": 162250,
                "min": 0,
                "max": 1299
              },
              {
                "key": "NH_NHPI",
                "name": "Native Hawaiian and Pacific Islander population",
                "sum": 128577,
                "min": 0,
                "max": 318
              },
              {
                "key": "NH_2MORE",
                "name": "Two or more races",
                "sum": 968696,
                "min": 0,
                "max": 1417
              },
              {
                "key": "NH_OTHER",
                "name": "Other races",
                "sum": 85587,
                "min": 0,
                "max": 609
              }
            ]
          },
          {
            "type": "population",
            "name": "Voting Age Population",
            "total": {
              "key": "VAP",
              "name": "Voting age population",
              "sum": 27958916,
              "min": 0,
              "max": 28368
            },
            "subgroups": [
              {
                "key": "WVAP",
                "name": "White voting age population",
                "sum": 12409858,
                "min": 0,
                "max": 18751
              },
              {
                "key": "BVAP",
                "name": "Black voting age population",
                "sum": 1640279,
                "min": 0,
                "max": 3371
              },
              {
                "key": "HVAP",
                "name": "Hispanic voting age population",
                "sum": 9257499,
                "min": 0,
                "max": 6145
              },
              {
                "key": "AMINVAP",
                "name": "Native American voting age population",
                "sum": 125020,
                "min": 0,
                "max": 824
              },
              {
                "key": "NHPIVAP",
                "name": "Native Hawaiian and Pacific Islander voting age population",
                "sum": 96399,
                "min": 0,
                "max": 236
              },
              {
                "key": "ASIANVAP",
                "name": "Asian voting age population",
                "sum": 3809082,
                "min": 0,
                "max": 5028
              },
              {
                "key": "OTHERVAP",
                "name": "Other races voting age population",
                "sum": 59024,
                "min": 0,
                "max": 609
              },
              {
                "key": "2MOREVAP",
                "name": "Two or more races voting age population",
                "sum": 561755,
                "min": 0,
                "max": 608
              }
            ]
          }
        ],
        "idColumn": {
          "name": "Block group FIPS code",
          "key": "GEOID10"
        },
        "bounds": [
          [-124.482, 32.5288],
          [-114.1312, 42.0095]
        ],
        "tilesets": [
          {
            "type": "fill",
            "source": {
              "type": "vector",
              "url": "mapbox://districtr.california_blockgroups"
            },
            "sourceLayer": "california_blockgroups"
          },
          {
            "type": "circle",
            "source": {
              "type": "vector",
              "url": "mapbox://districtr.california_blockgroups_points"
            },
            "sourceLayer": "california_blockgroups_points"
          }
        ]
      },
      {
        "id": "blockgroups20",
        "name": "2020 Block Groups",
        "unitType": "Block Groups",
        "columnSets": [
          {
            "type": "population",
            "name": "Population",
            "total": {
              "key": "TOTPOP",
              "name": "Total population",
              "sum": 39523437,
              "min": 0,
              "max": 37933
            },
            "subgroups": [
              {
                "key": "WHITE",
                "name": "White population",
                "sum": 13709273,
                "min": 0,
                "max": 20486
              },
              {
                "key": "BLACK",
                "name": "Black population",
                "sum": 2116414,
                "min": 0,
                "max": 3093
              },
              {
                "key": "HISP",
                "name": "Hispanic population",
                "sum": 15571928,
                "min": 0,
                "max": 10964
              },
              {
                "key": "ASIAN",
                "name": "Asian population",
                "sum": 5978113,
                "min": 0,
                "max": 6375
              },
              {
                "key": "AMIN",
                "name": "American Indian population",
                "sum": 155342,
                "min": 0,
                "max": 1307
              },
              {
                "key": "NHPI",
                "name": "Native Hawaiian and Pacific Islander population",
                "sum": 138209,
                "min": 0,
                "max": 359
              },
              {
                "key": "2MORE",
                "name": "Two or more races",
                "sum": 1625866,
                "min": 0,
                "max": 1293
              },
              {
                "key": "OTHER",
                "name": "Other races",
                "sum": 228292,
                "min": 0,
                "max": 230
              }
            ]
          },
          {
            "type": "population",
            "name": "Voting Age Population",
            "total": {
              "key": "VAP",
              "name": "Voting age population",
              "sum": 30812349,
              "min": 0,
              "max": 31321
            },
            "subgroups": [
              {
                "key": "WVAP",
                "name": "White voting age population",
                "sum": 11667542,
                "min": 0,
                "max": 17319
              },
              {
                "key": "BVAP",
                "name": "Black voting age population",
                "sum": 1691462,
                "min": 0,
                "max": 2594
              },
              {
                "key": "HVAP",
                "name": "Hispanic voting age population",
                "sum": 11075636,
                "min": 0,
                "max": 8867
              },
              {
                "key": "AMINVAP",
                "name": "Native American voting age population",
                "sum": 121917,
                "min": 0,
                "max": 902
              },
              {
                "key": "NHPIVAP",
                "name": "Native Hawaiian and Pacific Islander voting age population",
                "sum": 109222,
                "min": 0,
                "max": 318
              },
              {
                "key": "ASIANVAP",
                "name": "Asian voting age population",
                "sum": 4905619,
                "min": 0,
                "max": 5852
              },
              {
                "key": "OTHERVAP",
                "name": "Other races voting age population",
                "sum": 166715,
                "min": 0,
                "max": 229
              },
              {
                "key": "2MOREVAP",
                "name": "Two or more races voting age population",
                "sum": 1074236,
                "min": 0,
                "max": 695
              }
            ]
          }
        ],
        "idColumn": {
          "name": "Block group FIPS code",
          "key": "GEOID20"
        },
        "bounds": [
          [
            -124.482,
            32.5288
          ],
          [
            -114.1312,
            42.0095
          ]
        ],
        "tilesets": [
          {
            "type": "fill",
            "source": {
              "type": "vector",
              "url": "mapbox://districtr.ca_20_blockgroups?v=3"
            },
            "sourceLayer": "ca_20_blockgroups"
          },
          {
            "type": "circle",
            "source": {
              "type": "vector",
              "url": "mapbox://districtr.ca_20_blockgroups_points?v=3"
            },
            "sourceLayer": "ca_20_blockgroups_points"
          }
        ]
      }
    ],
    "state": "California",
    "districtingProblems": [
      {
        "name": "2020 Reapportioned Congress",
        "numberOfParts": 52,
        "pluralNoun": "Reapportioned Congressional Districts"
      },
      {
        "name": "Congress",
        "numberOfParts": 53,
        "pluralNoun": "Congressional Districts",
        "hideOnDefault": true
      },
      {
        "name": "State Senate",
        "numberOfParts": 40,
        "pluralNoun": "State Senate Districts"
      },
      {
        "name": "State Assembly",
        "numberOfParts": 80,
        "pluralNoun": "State Assembly Districts"
      }
    ]
  },
  {
    "name": "California ",
    "id": "california_ccd",
    "units": [
      {
        "id": "blockgroups",
        "name": "Block Groups",
        "unitType": "Block Groups",
        "columnSets": [
          {
            "type": "population",
            "name": "Population",
            "total": {
              "key": "TOTPOP",
              "name": "Total population",
              "sum": 37253956,
              "min": 0,
              "max": 37452
            },
            "subgroups": [
              {
                "key": "NH_WHITE",
                "name": "White population",
                "sum": 14956253,
                "min": 0,
                "max": 23326
              },
              {
                "key": "NH_BLACK",
                "name": "Black population",
                "sum": 2163804,
                "min": 0,
                "max": 3372
              },
              {
                "key": "HISP",
                "name": "Hispanic population",
                "sum": 14013719,
                "min": 0,
                "max": 8761
              },
              {
                "key": "NH_ASIAN",
                "name": "Asian population",
                "sum": 4775070,
                "min": 0,
                "max": 7190
              },
              {
                "key": "NH_AMIN",
                "name": "American Indian population",
                "sum": 162250,
                "min": 0,
                "max": 1299
              },
              {
                "key": "NH_NHPI",
                "name": "Native Hawaiian and Pacific Islander population",
                "sum": 128577,
                "min": 0,
                "max": 318
              },
              {
                "key": "NH_2MORE",
                "name": "Two or more races",
                "sum": 968696,
                "min": 0,
                "max": 1417
              },
              {
                "key": "NH_OTHER",
                "name": "Other races",
                "sum": 85587,
                "min": 0,
                "max": 609
              }
            ]
          },
          {
            "type": "population",
            "name": "Voting Age Population",
            "total": {
              "key": "VAP",
              "name": "Voting age population",
              "sum": 27958916,
              "min": 0,
              "max": 28368
            },
            "subgroups": [
              {
                "key": "WVAP",
                "name": "White voting age population",
                "sum": 12409858,
                "min": 0,
                "max": 18751
              },
              {
                "key": "BVAP",
                "name": "Black voting age population",
                "sum": 1640279,
                "min": 0,
                "max": 3371
              },
              {
                "key": "HVAP",
                "name": "Hispanic voting age population",
                "sum": 9257499,
                "min": 0,
                "max": 6145
              },
              {
                "key": "AMINVAP",
                "name": "Native American voting age population",
                "sum": 125020,
                "min": 0,
                "max": 824
              },
              {
                "key": "NHPIVAP",
                "name": "Native Hawaiian and Pacific Islander voting age population",
                "sum": 96399,
                "min": 0,
                "max": 236
              },
              {
                "key": "ASIANVAP",
                "name": "Asian voting age population",
                "sum": 3809082,
                "min": 0,
                "max": 5028
              },
              {
                "key": "OTHERVAP",
                "name": "Other races voting age population",
                "sum": 59024,
                "min": 0,
                "max": 609
              },
              {
                "key": "2MOREVAP",
                "name": "Two or more races voting age population",
                "sum": 561755,
                "min": 0,
                "max": 608
              }
            ]
          }
        ],
        "idColumn": {
          "name": "Block group FIPS code",
          "key": "GEOID10"
        },
        "bounds": [
          [-124.482, 32.5288],
          [-114.1312, 42.0095]
        ],
        "tilesets": [
          {
            "type": "fill",
            "source": {
              "type": "vector",
              "url": "mapbox://districtr.california_blockgroups"
            },
            "sourceLayer": "california_blockgroups"
          },
          {
            "type": "circle",
            "source": {
              "type": "vector",
              "url": "mapbox://districtr.california_blockgroups_points"
            },
            "sourceLayer": "california_blockgroups_points"
          }
        ]
      }
    ],
    "state": "California",
    "districtingProblems": [
      {
        "name": "Community College Trustees",
        "numberOfParts": 7,
        "pluralNoun": "Community College Trustee Districts"
      }
    ]
  },
  {
    "units": [
      {
        "id": "blocks",
        "name": "Blocks",
        "unitType": "Blocks",
        "columnSets": [
          {
            "type": "population",
            "name": "Population",
            "total": {
              "key": "TOTPOP",
              "name": "Total Population",
              "sum": 116501,
              "min": 0,
              "max": 2055
            },
            "subgroups": [
              {
                "key": "NH_WHITE",
                "name": "White population",
                "sum": 42045,
                "min": 0,
                "max": 663
              },
              {
                "key": "NH_BLACK",
                "name": "Black population",
                "sum": 2929,
                "min": 0,
                "max": 83
              },
              {
                "key": "NH_ASIAN",
                "name": "Asian population",
                "sum": 43544,
                "min": 0,
                "max": 1594
              },
              {
                "key": "HPOP",
                "name": "Hispanic population",
                "sum": 22590,
                "min": 0,
                "max": 595
              },
              {
                "key": "NH_NAHI",
                "name": "Hawaiian Native population",
                "sum": 604,
                "min": 0,
                "max": 33
              },
              {
                "key": "NH_AMIN",
                "name": "American Indian population",
                "sum": 240,
                "min": 0,
                "max": 10
              }
            ]
          }
        ],
        "idColumn": {
          "name": "2010 Census GEOID",
          "key": "GEOID10"
        },
        "bounds": [
          [-122.0054, 37.3231],
          [-121.9297, 37.4189]
        ],
        "tilesets": [
          {
            "type": "fill",
            "source": {
              "type": "vector",
              "url": "mapbox://districtr.santa_clara_blocks"
            },
            "sourceLayer": "santa_clara_blocks"
          },
          {
            "type": "circle",
            "source": {
              "type": "vector",
              "url": "mapbox://districtr.santa_clara_blocks_points"
            },
            "sourceLayer": "santa_clara_blocks_points"
          }
        ]
      }
    ],
    "name": "Santa Clara",
    "state": "California",
    "id": "santa_clara",
    "districtingProblems": [
      {
        "numberOfParts": 6,
        "pluralNoun": "City Council Districts",
        "name": "City Council"
      },
      {
        "numberOfParts": 6,
        "type": "multimember",
        "pluralNoun": "City Council Seats",
        "name": "City Council"
      }
    ]
  },
  {
    "id": "ontarioca",
    "units": [
      {
        "id": "blocks",
        "name": "Blocks",
        "unitType": "Blocks",
        "columnSets": [
          {
            "type": "population",
            "name": "Population",
            "total": {
              "key": "TOTPOP",
              "name": "Total population",
              "sum": 163929,
              "min": 0,
              "max": 2018
            },
            "subgroups": [
              {
                "key": "NH_WHITE",
                "name": "White population",
                "sum": 29903,
                "min": 0,
                "max": 587
              },
              {
                "key": "NH_BLACK",
                "name": "Black population",
                "sum": 9598,
                "min": 0,
                "max": 410
              },
              {
                "key": "HISP",
                "name": "Hispanic population",
                "sum": 113085,
                "min": 0,
                "max": 1139
              },
              {
                "key": "NH_ASIAN",
                "name": "Asian population",
                "sum": 8078,
                "min": 0,
                "max": 198
              },
              {
                "key": "NH_AMIN",
                "name": "American Indian population",
                "sum": 361,
                "min": 0,
                "max": 13
              },
              {
                "key": "NH_NHPI",
                "name": "Native Hawaiian and Pacific Islander population",
                "sum": 448,
                "min": 0,
                "max": 21
              },
              {
                "key": "NH_2MORE",
                "name": "Two or more races",
                "sum": 2070,
                "min": 0,
                "max": 68
              },
              {
                "key": "NH_OTHER",
                "name": "Other races",
                "sum": 386,
                "min": 0,
                "max": 26
              }
            ]
          },
          {
            "type": "population",
            "name": "Age of Population",
            "subgroups": [
              {
                "key": "P012003_mf",
                "name": "Under 5",
                "sum": 13737,
                "min": 0,
                "max": 189
              },
              {
                "key": "P012004_mf",
                "name": "Ages 5-9",
                "sum": 13027,
                "min": 0,
                "max": 161
              },
              {
                "key": "P012005_mf",
                "name": "Ages 10-14",
                "sum": 13759,
                "min": 0,
                "max": 136
              },
              {
                "key": "P012006_mf",
                "name": "Ages 15-17",
                "sum": 8923,
                "min": 0,
                "max": 79
              },
              {
                "key": "P012007_mf",
                "name": "Ages 18-19",
                "sum": 5805,
                "min": 0,
                "max": 61
              },
              {
                "key": "P012008_mf",
                "name": "Age 20",
                "sum": 2787,
                "min": 0,
                "max": 31
              },
              {
                "key": "P012009_mf",
                "name": "Age 21",
                "sum": 2765,
                "min": 0,
                "max": 40
              },
              {
                "key": "P012010_mf",
                "name": "Ages 22-24",
                "sum": 7939,
                "min": 0,
                "max": 137
              },
              {
                "key": "P012011_mf",
                "name": "Ages 25-29",
                "sum": 13609,
                "min": 0,
                "max": 317
              },
              {
                "key": "P012012_mf",
                "name": "Ages 30-34",
                "sum": 12428,
                "min": 0,
                "max": 214
              },
              {
                "key": "P012013_mf",
                "name": "Ages 35-39",
                "sum": 11973,
                "min": 0,
                "max": 169
              },
              {
                "key": "P012014_mf",
                "name": "Ages 40-44",
                "sum": 11420,
                "min": 0,
                "max": 145
              },
              {
                "key": "P012015_mf",
                "name": "Ages 45-49",
                "sum": 10942,
                "min": 0,
                "max": 110
              },
              {
                "key": "P012016_mf",
                "name": "Ages 50-54",
                "sum": 9918,
                "min": 0,
                "max": 97
              },
              {
                "key": "P012017_mf",
                "name": "Ages 55-59",
                "sum": 7864,
                "min": 0,
                "max": 95
              },
              {
                "key": "P012018_mf",
                "name": "Ages 60-61",
                "sum": 2721,
                "min": 0,
                "max": 29
              },
              {
                "key": "P012019_mf",
                "name": "Ages 62-64",
                "sum": 3258,
                "min": 0,
                "max": 37
              },
              {
                "key": "P012020_mf",
                "name": "Ages 65-66",
                "sum": 1668,
                "min": 0,
                "max": 28
              },
              {
                "key": "P012021_mf",
                "name": "Ages 67-69",
                "sum": 2148,
                "min": 0,
                "max": 36
              },
              {
                "key": "P012022_mf",
                "name": "Ages 70-74",
                "sum": 2670,
                "min": 0,
                "max": 52
              },
              {
                "key": "P012023_mf",
                "name": "Ages 75-79",
                "sum": 1925,
                "min": 0,
                "max": 42
              },
              {
                "key": "P012024_mf",
                "name": "Ages 80-84",
                "sum": 1366,
                "min": 0,
                "max": 52
              },
              {
                "key": "P012025_mf",
                "name": "Ages 85+",
                "sum": 1277,
                "min": 0,
                "max": 112
              }
            ]
          },
          {
            "type": "population",
            "name": "Voting Age Population",
            "total": {
              "key": "VAP",
              "name": "Voting age population",
              "sum": 114483,
              "min": 0,
              "max": 1522
            },
            "subgroups": [
              {
                "key": "WVAP",
                "name": "White voting age population",
                "sum": 25126,
                "min": 0,
                "max": 496
              },
              {
                "key": "BVAP",
                "name": "Black voting age population",
                "sum": 7254,
                "min": 0,
                "max": 301
              },
              {
                "key": "HVAP",
                "name": "Hispanic voting age population",
                "sum": 73556,
                "min": 0,
                "max": 757
              },
              {
                "key": "AMINVAP",
                "name": "Native American voting age population",
                "sum": 288,
                "min": 0,
                "max": 10
              },
              {
                "key": "NHPIVAP",
                "name": "Native Hawaiian and Pacific Islander voting age population",
                "sum": 294,
                "min": 0,
                "max": 13
              },
              {
                "key": "ASIANVAP",
                "name": "Asian voting age population",
                "sum": 6497,
                "min": 0,
                "max": 159
              },
              {
                "key": "OTHERVAP",
                "name": "Other races voting age population",
                "sum": 232,
                "min": 0,
                "max": 14
              },
              {
                "key": "2MOREVAP",
                "name": "Two or more races voting age population",
                "sum": 1236,
                "min": 0,
                "max": 43
              }
            ]
          }
        ],
        "idColumn": {
          "name": "Block FIPS code",
          "key": "GEOID10"
        },
        "bounds": [
          [-117.6835, 33.9753],
          [-117.524, 34.0925]
        ],
        "tilesets": [
          {
            "type": "fill",
            "source": {
              "type": "vector",
              "url": "mapbox://districtr.ontarioca_blocks"
            },
            "sourceLayer": "ontarioca_blocks"
          },
          {
            "type": "circle",
            "source": {
              "type": "vector",
              "url": "mapbox://districtr.ontarioca_blocks_points"
            },
            "sourceLayer": "ontarioca_blocks_points"
          }
        ]
      }
    ],
    "state": "California",
    "name": "Ontario",
    "districtingProblems": [
      {
        "name": "City Council",
        "numberOfParts": 5,
        "pluralNoun": "Council Districts"
      }
    ]
  },
  {
    "units": [
      {
        "id": "blocks",
        "name": "Blocks",
        "unitType": "Blocks",
        "columnSets": [
          {
            "type": "population",
            "name": "Population",
            "total": {
              "key": "TOTALPOP",
              "name": "Total population",
              "sum": 46165,
              "min": 0,
              "max": 1039
            },
            "subgroups": [
              {
                "key": "WHITE",
                "name": "White population",
                "sum": 29901,
                "min": 0,
                "max": 770
              },
              {
                "key": "BLACK",
                "name": "Black population",
                "sum": 667,
                "min": 0,
                "max": 32
              },
              {
                "key": "AMERIND",
                "name": "American Indian population",
                "sum": 289,
                "min": 0,
                "max": 13
              },
              {
                "key": "ASIAN",
                "name": "Asian population",
                "sum": 697,
                "min": 0,
                "max": 22
              },
              {
                "key": "HAWPI",
                "name": "Native Hawaiian Pacific Islander population",
                "sum": 66,
                "min": 0,
                "max": 9
              },
              {
                "key": "OTHER",
                "name": "Other races",
                "sum": 64,
                "min": 0,
                "max": 5
              },
              {
                "key": "TWOORMORE",
                "name": "Two or more races",
                "sum": 943,
                "min": 0,
                "max": 29
              },
              {
                "key": "HISPLATINO",
                "name": "Hispanic population",
                "sum": 13538,
                "min": 0,
                "max": 482
              }
            ]
          },
          {
            "type": "population",
            "name": "Citizen Voting Age Population",
            "total": {
              "key": "CVAP19TOT",
              "name": "Total population",
              "sum": 35007,
              "min": 0,
              "max": 971
            },
            "subgroups": [
              {
                "key": "CVAP19WHT",
                "name": "White population",
                "sum": 25457,
                "min": 0,
                "max": 783
              },
              {
                "key": "CVAP19BLK",
                "name": "Black population",
                "sum": 582,
                "min": 0,
                "max": 106
              },
              {
                "key": "CVAP19AMN",
                "name": "American Indian population",
                "sum": 254,
                "min": 0,
                "max": 20
              },
              {
                "key": "CVAP19ASN",
                "name": "Asian population",
                "sum": 592,
                "min": 0,
                "max": 37
              },
              {
                "key": "CVAP19HWP",
                "name": "Native Hawaiian Pacific Islander population",
                "sum": 10,
                "min": 0,
                "max": 1
              },
              {
                "key": "CVAP19HSP",
                "name": "Hispanic population",
                "sum": 7685,
                "min": 0,
                "max": 317
              }
            ]
          }
        ],
        "idColumn": {
          "name": "Geo ID",
          "key": "GEOID"
        },
        "bounds": [
          [-121.1757, 35.5132],
          [-120.4037, 35.9465]
        ],
        "tilesets": [
          {
            "type": "circle",
            "source": {
              "type": "vector",
              "url": "mapbox://districtr.pasorobles_blocks_points?v=2"
            },
            "sourceLayer": "pasorobles_blocks_points"
          },
          {
            "type": "fill",
            "source": {
              "type": "vector",
              "url": "mapbox://districtr.pasorobles_blocks?v=2"
            },
            "sourceLayer": "pasorobles_blocks"
          }
        ]
      }
    ],
    "state": "California",
    "name": "Paso Robles Joint Unified School District",
    "id": "pasorobles",
    "districtingProblems": [
      {
        "name": "Board of Education",
        "numberOfParts": 7,
        "pluralNoun": "Board Districts"
      }
    ]
  },
  {
    "units": [
      {
        "id": "blocks20",
        "name": "2020 Blocks",
        "unitType": "2020 Blocks",
        "columnSets": [
          {
            "type": "population",
            "name": "Population",
            "total": {
              "key": "Population_CA_Adj_swdb",
              "name": "Total population",
              "sum": 1584886,
              "min": 0,
              "max": 2988
            },
            "subgroups": [
              {
                "key": "Hispanic Origin",
                "name": "Hispanic population",
                "sum": 373297,
                "min": 0,
                "max": 695
              },
              {
                "key": "NH_Wht",
                "name": "White Alone population",
                "sum": 650521,
                "min": 0,
                "max": 1567
              },
              {
                "key": "DOJ_NH_Blk",
                "name": "Black population",
                "sum": 164566,
                "min": 0,
                "max": 571
              },
              {
                "key": "DOJ_NH_Ind",
                "name": "American Indian population",
                "sum": 24151,
                "min": 0,
                "max": 111
              },
              {
                "key": "DOJ_NH_Asn",
                "name": "Asian population",
                "sum": 305989,
                "min": 0,
                "max": 673
              },
              {
                "key": "DOJ_NH_Hwn",
                "name": "Native Hawaiian / Pacific Islander population",
                "sum": 20303,
                "min": 0,
                "max": 211
              },
              {
                "key": "DOJ_NH_Oth",
                "name": "Other population",
                "sum": 21645,
                "min": 0,
                "max": 177
              },
              {
                "key": "DOJ_NH_OthMR",
                "name": "2+ races population",
                "sum": 24412,
                "min": 0,
                "max": 43
              }
            ]
          },
          {
            "type": "population",
            "name": "Voting Age Population",
            "total": {
              "key": "18+_Population P4",
              "name": "Total VAP",
              "sum": 1217140,
              "min": 0,
              "max": 2973
            },
            "subgroups": [
              {
                "key": "NH18+_Wht",
                "name": "White Alone population",
                "sum": 544504,
                "min": 0,
                "max": 1567
              },
              {
                "key": "DOJ_NH18+_Blk",
                "name": "Black population",
                "sum": 121411,
                "min": 0,
                "max": 571
              },
              {
                "key": "DOJ_NH18+_Asn",
                "name": "Asian population",
                "sum": 228414,
                "min": 0,
                "max": 436
              },
              {
                "key": "H18+_Pop",
                "name": "Hispanic population",
                "sum": 256299,
                "min": 0,
                "max": 691
              },
              {
                "key": "DOJ_NH18+_Ind",
                "name": "Native American population",
                "sum": 19349,
                "min": 0,
                "max": 111
              },
              {
                "key": "DOJ_NH18+_Hwn",
                "name": "Native Hawaiian Pacific Islander population",
                "sum": 15165,
                "min": 0,
                "max": 167
              },
              {
                "key": "DOJ_NH18+_Oth",
                "name": "Other population",
                "sum": 16562,
                "min": 0,
                "max": 177
              }
            ]
          },
          {
            "type": "population",
            "name": "Percentages",
            "total": {
              "key": "ChildAtHome",
              "name": "Children at home",
              "sum": 140,
              "min": 0,
              "max": 1
            },
            "subgroups": [
              {
                "key": "Renters",
                "name": "Renters",
                "sum": 356,
                "min": 0,
                "max": 1
              },
              {
                "key": "Apts",
                "name": "Multi-family residents",
                "sum": 194,
                "min": 0,
                "max": 1
              },
              {
                "key": "HSGrads",
                "name": "High school graduate",
                "sum": 1015,
                "min": 0,
                "max": 1
              },
              {
                "key": "CollegeGrads",
                "name": "College graduate",
                "sum": 179,
                "min": 0,
                "max": 1
              },
              {
                "key": "Inc75",
                "name": ">$75k income",
                "sum": 438,
                "min": 0,
                "max": 1
              },
              {
                "key": "SpanishAtHome",
                "name": "Spanish spoken at home",
                "sum": 18,
                "min": 0,
                "max": 1
              },
              {
                "key": "AsnLangAtHome",
                "name": "Asian languages spoken at home",
                "sum": 4,
                "min": 0,
                "max": 1
              },
              {
                "key": "OthLangAtHome",
                "name": "Other languages spoken at home",
                "sum": 2,
                "min": 0,
                "max": 1
              }
            ]
          }
        ],
        "idColumn": {
          "name": "Geo ID",
          "key": "Block"
        },
        "bounds": [
          [
            -121.8626,
            38.0184
          ],
          [
            -121.0271,
            38.7364
          ]
        ],
        "tilesets": [
          {
            "type": "fill",
            "source": {
              "type": "vector",
              "url": "mapbox://districtr.sacramento_blocks20"
            },
            "sourceLayer": "sacramento_blocks20"
          },
          {
            "type": "circle",
            "source": {
              "type": "vector",
              "url": "mapbox://districtr.sacramento_blocks20_points"
            },
            "sourceLayer": "sacramento_blocks20_points"
          },
          {
            "type": "fill",
            "source": {
              "type": "vector",
              "url": "mapbox://districtr.sacdatabg_blockgroups20"
            },
            "sourceLayer": "sacdatabg_blockgroups20"
          }
        ]
      },
      {
        "id": "blocks",
        "name": "Blocks",
        "unitType": "Blocks",
        "hideOnDefault": true,
        "columnSets": [
          {
            "type": "population",
            "name": "Population",
            "total": {
              "key": "PopEst2020",
              "name": "Total population",
              "sum": 1539460,
              "min": 0,
              "max": 7120.861
            },
            "subgroups": []
          },
          {
            "type": "population",
            "name": "Percentages",
            "total": {
              "key": "ChildAtHome",
              "name": "Children at home",
              "sum": 295.60040000000004,
              "min": 0.0,
              "max": 1
            },
            "subgroups": [
              {
                "key": "Renters",
                "name": "Renter percent",
                "sum": 361.18690000000004,
                "min": 0.0,
                "max": 1
              },
              {
                "key": "Apts",
                "name": "Multi-family residents",
                "sum": 196.79809999999998,
                "min": 0.0,
                "max": 1
              },
              {
                "key": "HSGrads",
                "name": "High school graduate",
                "sum": 767.4854,
                "min": 0.0,
                "max": 1
              },
              {
                "key": "CollegeGrads",
                "name": "College graduate",
                "sum": 273.1738,
                "min": 0.0,
                "max": 1
              },
              {
                "key": "Inc75",
                "name": ">$75k income",
                "sum": 398.4233,
                "min": 0.0,
                "max": 1
              },
              {
                "key": "SpanishAtHome",
                "name": "Spanish spoken at home",
                "sum": 114.0665,
                "min": 0.0,
                "max": 1
              },
              {
                "key": "AsnLangAtHome",
                "name": "Asian languages spoken at home",
                "sum": 81.15039999999999,
                "min": 0.0,
                "max": 1
              },
              {
                "key": "OthLangAtHome",
                "name": "Other languages spoken at home",
                "sum": 73.4497,
                "min": 0.0,
                "max": 1
              }
            ]
          },
          {
            "type": "population",
            "name": "Citizen Voting Age Population",
            "total": {
              "key": "CVAP_total",
              "name": "Total population",
              "sum": 1035680.231,
              "min": 0,
              "max": 3132.084
            },
            "subgroups": [
              {
                "key": "CVAP_white",
                "name": "White population",
                "sum": 540568.716,
                "min": 0,
                "max": 1276.146
              },
              {
                "key": "CVAP_black",
                "name": "Black population",
                "sum": 116457.223,
                "min": 0,
                "max": 812.375
              },
              {
                "key": "CVAP_asian_amer",
                "name": "Asian population",
                "sum": 161583.787,
                "min": 0,
                "max": 312.302
              },
              {
                "key": "CVAP_latino",
                "name": "Hispanic population",
                "sum": 185224.597,
                "min": 0,
                "max": 598.375
              },
              {
                "key": "CVAP_native_amer",
                "name": "Native American population",
                "sum": 12011.02,
                "min": 0,
                "max": 85.002
              },
              {
                "key": "CVAP_pac_isl",
                "name": "Native Hawaiian Pacific Islander population",
                "sum": 10362.002,
                "min": 0,
                "max": 147.709
              },
              {
                "key": "CVAP_other",
                "name": "Other population",
                "sum": 9473.005,
                "min": 0,
                "max": 340.0
              }
            ]
          }
        ],
        "idColumn": {
          "name": "Geo ID",
          "key": "GEOID20"
        },
        "bounds": [
          [-121.8626, 38.0184],
          [-121.0271, 38.7364]
        ],
        "tilesets": [
          {
            "type": "circle",
            "source": {
              "type": "vector",
              "url": "mapbox://districtr.sacramento3_blocks_points"
            },
            "sourceLayer": "sacramento3_blocks_points"
          },
          {
            "type": "fill",
            "source": {
              "type": "vector",
              "url": "mapbox://districtr.sacramento3_blocks"
            },
            "sourceLayer": "sacramento3_blocks"
          },
          {
            "type": "fill",
            "source": {
              "type": "vector",
              "url": "mapbox://districtr.sacdata3_blockgroups"
            },
            "sourceLayer": "sacdata3_blockgroups"
          }
        ]
      }
    ],
    "state": "California",
    "id": "sacramento",
    "name": "Sacramento County",
    "districtingProblems": [
      {
        "name": "County Board",
        "numberOfParts": 5,
        "pluralNoun": "Board Districts"
      }
    ]
  },
  {
    "units": [
      {
        "id": "blocks20",
        "name": "2020 Blocks",
        "unitType": "Blocks",
        "columnSets": [
          {
            "type": "population",
            "name": "Population",
            "total": {
              "key": "LF_20_Total",
              "name": "Total population",
              "sum": 279220,
              "min": 0,
              "max": 2385
            },
            "subgroups": [
              {
                "key": "LF_20_White",
                "name": "White population",
                "sum": 183036,
                "min": 0,
                "max": 1540
              },
              {
                "key": "LF_20_AfAm",
                "name": "Black population",
                "sum": 2691,
                "min": 0,
                "max": 49
              },
              {
                "key": "LF_20_Asian",
                "name": "Asian population",
                "sum": 9965,
                "min": 0,
                "max": 327
              },
              {
                "key": "LF_20_Hispanic_or_Latino",
                "name": "Hispanic population",
                "sum": 66907,
                "min": 0,
                "max": 623
              }
            ]
          },
          {
            "type": "population",
            "name": "Citizen Voting Age Population",
            "total": {
              "key": "CVAP_15-19_Total",
              "name": "Total population",
              "sum": 212209,
              "min": 0,
              "max": 2910
            },
            "subgroups": [
              {
                "key": "CVAP_15-19_AfAm",
                "name": "Black population",
                "sum": 3519,
                "min": 0,
                "max": 1566
              },
              {
                "key": "CVAP_15-19_AiAn",
                "name": "American Indian population",
                "sum": 989,
                "min": 0,
                "max": 109
              },
              {
                "key": "CVAP_15-19_Asian",
                "name": "Asian population",
                "sum": 6366,
                "min": 0,
                "max": 507
              },
              {
                "key": "CVAP_15-19_Hawaiian_API",
                "name": "Native Hawaiian Pacific Islander population",
                "sum": 164,
                "min": 0,
                "max": 22
              },
              {
                "key": "CVAP_15-19_Hispanic_or_Latino",
                "name": "Hispanic population",
                "sum": 31351,
                "min": 0,
                "max": 514
              }
            ]
          }
        ],
        "idColumn": {
          "name": "Geo ID",
          "key": "GEOID20"
        },
        "bounds": [
          [
            -121.4382,
            34.8975
          ],
          [
            -119.4725,
            35.7967
          ]
        ],
        "tilesets": [
          {
            "type": "circle",
            "source": {
              "type": "vector",
              "url": "mapbox://districtr.sanluiso_blocks20_points"
            },
            "sourceLayer": "sanluiso_blocks20_points"
          },
          {
            "type": "fill",
            "source": {
              "type": "vector",
              "url": "mapbox://districtr.sanluiso_blocks20"
            },
            "sourceLayer": "sanluiso_blocks20"
          }
        ]
      },
      {
        "id": "blocks",
        "name": "Blocks",
        "unitType": "Blocks",
        "hideOnDefault": true,
        "columnSets": [
          {
            "type": "population",
            "name": "Population",
            "total": {
              "key": "ACS_15-19_Total",
              "name": "Total population",
              "sum": 280196,
              "min": 0,
              "max": 3604
            },
            "subgroups": [
              {
                "key": "ACS_15-19_AfAm",
                "name": "Black population",
                "sum": 4165,
                "min": 0,
                "max": 1451
              },
              {
                "key": "ACS_15-19_Asian",
                "name": "Asian population",
                "sum": 8583,
                "min": 0,
                "max": 632
              },
              {
                "key": "ACS_15-19_Hispanic_or_Latino",
                "name": "Hispanic population",
                "sum": 61365,
                "min": 0,
                "max": 695
              }
            ]
          },
          {
            "type": "population",
            "name": "Citizen Voting Age Population",
            "total": {
              "key": "CVAP_15-19_Total",
              "name": "Total population",
              "sum": 212661,
              "min": 0,
              "max": 3555
            },
            "subgroups": [
              {
                "key": "CVAP_15-19_NH_White",
                "name": "White population",
                "sum": 167550,
                "min": 0,
                "max": 2293
              },
              {
                "key": "CVAP_15-19_AfAm",
                "name": "Black population",
                "sum": 3545,
                "min": 0,
                "max": 1565
              },
              {
                "key": "CVAP_15-19_Asian",
                "name": "Asian population",
                "sum": 6393,
                "min": 0,
                "max": 657
              },
              {
                "key": "CVAP_15-19_Hawaiian_API",
                "name": "Native Hawaiian Pacific Islander population",
                "sum": 164,
                "min": 0,
                "max": 22
              },
              {
                "key": "CVAP_15-19_Hispanic_or_Latino",
                "name": "Hispanic population",
                "sum": 31456,
                "min": 0,
                "max": 547
              }
            ]
          }
        ],
        "idColumn": {
          "name": "Geo ID",
          "key": "GEOID10"
        },
        "bounds": [
          [-121.4382, 34.8975],
          [-119.4726, 35.7967]
        ],
        "tilesets": [
          {
            "type": "circle",
            "source": {
              "type": "vector",
              "url": "mapbox://districtr.sanluiso_blocks_points"
            },
            "sourceLayer": "sanluiso_blocks_points"
          },
          {
            "type": "fill",
            "source": {
              "type": "vector",
              "url": "mapbox://districtr.sanluiso_blocks"
            },
            "sourceLayer": "sanluiso_blocks"
          }
        ]
      }
    ],
    "state": "California",
    "name": "San Luis Obispo",
    "id": "sanluiso",
    "districtingProblems": [
      {
        "name": "County Board",
        "numberOfParts": 5,
        "pluralNoun": "Supervisorial Districts"
      }
    ]
  },
  {
    "id": "ca_sonoma",
    "name": "Sonoma County",
    "units": [
      {
        "id": "blocks",
        "name": "Blocks",
        "unitType": "Blocks",
        "columnSets": [
          {
            "type": "population",
            "name": "Population",
            "total": {
              "key": "Est_Population",
              "name": "Total population",
              "sum": 499772,
              "min": 0,
              "max": 1620
            },
            "subgroups": []
          },
          {
            "type": "population",
            "name": "Citizen Voting Age Population",
            "total": {
              "key": "CVAP_Total",
              "name": "Total population",
              "sum": 356468,
              "min": 0,
              "max": 1322
            },
            "subgroups": [
              {
                "key": "CVAP_White",
                "name": "White population",
                "sum": 268350,
                "min": 0,
                "max": 1062
              },
              {
                "key": "CVAP_Black",
                "name": "Black population",
                "sum": 6402,
                "min": 0,
                "max": 134
              },
              {
                "key": "CVAP_Asian_Amer",
                "name": "Asian population",
                "sum": 16067,
                "min": 0,
                "max": 110
              },
              {
                "key": "CVAP_Latino",
                "name": "Hispanic population",
                "sum": 58213,
                "min": 0,
                "max": 368
              },
              {
                "key": "CVAP_Native_Amer",
                "name": "Native American population",
                "sum": 5327,
                "min": 0,
                "max": 70
              },
              {
                "key": "CVAP_Pacific_Isl",
                "name": "Native Hawaiian Pacific Islander population",
                "sum": 706,
                "min": 0,
                "max": 110
              },
              {
                "key": "CVAP_Other",
                "name": "Other population",
                "sum": 1365,
                "min": 0,
                "max": 55
              }
            ]
          },
          {
            "type": "population",
            "name": "Percentages",
            "total": {
              "key": "ChildAtHome",
              "name": "Children at home",
              "sum": 92,
              "min": 0,
              "max": 1
            },
            "subgroups": [
              {
                "key": "Renters",
                "name": "Renter percent",
                "sum": 124,
                "min": 0,
                "max": 1
              },
              {
                "key": "Apts",
                "name": "Multi-family residents",
                "sum": 57,
                "min": 0,
                "max": 1
              },
              {
                "key": "HSGrads",
                "name": "High school graduate",
                "sum": 306,
                "min": 0,
                "max": 1
              },
              {
                "key": "CollegeGrads",
                "name": "College graduate",
                "sum": 125,
                "min": 0,
                "max": 1
              },
              {
                "key": "Inc75",
                "name": ">$75k income",
                "sum": 188,
                "min": 0,
                "max": 1
              },
              {
                "key": "SpanishAtHome",
                "name": "Spanish spoken at home",
                "sum": 59,
                "min": 0,
                "max": 1
              },
              {
                "key": "AsnLangAtHome",
                "name": "Asian languages spoken at home",
                "sum": 8,
                "min": 0,
                "max": 1
              },
              {
                "key": "OthLangAtHome",
                "name": "Other languages spoken at home",
                "sum": 9,
                "min": 0,
                "max": 1
              }
            ]
          }
        ],
        "idColumn": {
          "name": "Geo ID",
          "key": "GEOID20"
        },
        "bounds": [
          [-123.6325, 38.0733],
          [-122.3474, 38.8529]
        ],
        "tilesets": [
          {
            "type": "circle",
            "source": {
              "type": "vector",
              "url": "mapbox://districtr.ca_sonoma_blocks_points"
            },
            "sourceLayer": "ca_sonoma_blocks_points"
          },
          {
            "type": "fill",
            "source": {
              "type": "vector",
              "url": "mapbox://districtr.ca_sonoma_blocks"
            },
            "sourceLayer": "ca_sonoma_blocks"
          },
          {
            "type": "fill",
            "source": {
              "type": "vector",
              "url": "mapbox://districtr.sonomadata_blockgroups"
            },
            "sourceLayer": "sonomadata_blockgroups"
          }
        ]
      }
    ],
    "state": "California",
    "districtingProblems": [
      {
        "name": "City Council",
        "numberOfParts": 5,
        "pluralNoun": "Supervisorial Districts"
      }
    ]
  },
  {
    "state": "California",
    "id": "ca_pasadena",
    "name": "Pasadena",
    "units": [
      {
        "id": "blocks20",
        "name": "2020 Blocks",
        "unitType": "Blocks",
        "columnSets": [
          {
            "type": "population",
            "name": "Population",
            "total": {
              "key": "Population_CA_Adj_swdb",
              "name": "Total population",
              "sum": 139255,
              "min": 0,
              "max": 755
            },
            "subgroups": [
              {
                "key": "Hispanic Origin",
                "name": "Hispanic population",
                "sum": 45996,
                "min": 0,
                "max": 471
              },
              {
                "key": "NH_Wht",
                "name": "White Alone population",
                "sum": 50914,
                "min": 0,
                "max": 366
              },
              {
                "key": "DOJ_NH_Blk",
                "name": "Black DOJ population",
                "sum": 11984,
                "min": 0,
                "max": 149
              },
              {
                "key": "DOJ_NH_Ind",
                "name": "American Indian DOJ population",
                "sum": 730,
                "min": 0,
                "max": 9
              },
              {
                "key": "DOJ_NH_Asn",
                "name": "Asian DOJ population",
                "sum": 26705,
                "min": 0,
                "max": 313
              },
              {
                "key": "DOJ_NH_Hwn",
                "name": "Native Hawaiian / Pacific Islander DOJ population",
                "sum": 165,
                "min": 0,
                "max": 21
              },
              {
                "key": "DOJ_NH_Oth",
                "name": "Other DOJ population",
                "sum": 1534,
                "min": 0,
                "max": 15
              },
              {
                "key": "DOJ_NH_OthMR",
                "name": "2+ races DOJ population",
                "sum": 1226,
                "min": 0,
                "max": 13
              }
            ]
          },
          {
            "type": "population",
            "name": "Voting Age Population",
            "total": {
              "key": "18+_Population P4",
              "name": "Total population",
              "sum": 116574,
              "min": 0,
              "max": 711
            },
            "subgroups": [
              {
                "key": "NH18+_Wht",
                "name": "White Alone population",
                "sum": 45325,
                "min": 0,
                "max": 342
              },
              {
                "key": "DOJ_NH18+_Blk",
                "name": "Black DOJ population",
                "sum": 10135,
                "min": 0,
                "max": 100
              },
              {
                "key": "DOJ_NH18+_Asn",
                "name": "Asian DOJ population",
                "sum": 22806,
                "min": 0,
                "max": 273
              },
              {
                "key": "H18+_Pop",
                "name": "Hispanic population",
                "sum": 35440,
                "min": 0,
                "max": 350
              },
              {
                "key": "DOJ_NH18+_Ind",
                "name": "Native American DOJ population",
                "sum": 640,
                "min": 0,
                "max": 9
              },
              {
                "key": "DOJ_NH18+_Hwn",
                "name": "Native Hawaiian Pacific Islander DOJ population",
                "sum": 136,
                "min": 0,
                "max": 20
              },
              {
                "key": "DOJ_NH18+_Oth",
                "name": "Other DOJ population",
                "sum": 1183,
                "min": 0,
                "max": 13
              }
            ]
          },
          {
            "type": "population",
            "name": "Percentages",
            "total": {
              "key": "ChildAtHome",
              "name": "Children at home",
              "sum": 20,
              "min": 0,
              "max": 1
            },
            "subgroups": [
              {
                "key": "Renters",
                "name": "Renter percent",
                "sum": 41,
                "min": 0,
                "max": 1
              },
              {
                "key": "Apts",
                "name": "Multi-family residents",
                "sum": 30,
                "min": 0,
                "max": 1
              },
              {
                "key": "HSGrads",
                "name": "High school graduate",
                "sum": 71,
                "min": 0,
                "max": 1
              },
              {
                "key": "CollegeGrads",
                "name": "College graduate",
                "sum": 42,
                "min": 0,
                "max": 1
              },
              {
                "key": "Inc75",
                "name": ">$75k income",
                "sum": 43,
                "min": 0,
                "max": 1
              },
              {
                "key": "SpanishAtHome",
                "name": "Spanish spoken at home",
                "sum": 19,
                "min": 0,
                "max": 1
              },
              {
                "key": "AsnLangAtHome",
                "name": "Asian languages spoken at home",
                "sum": 8,
                "min": 0,
                "max": 1
              },
              {
                "key": "OthLangAtHome",
                "name": "Other languages spoken at home",
                "sum": 6,
                "min": 0,
                "max": 1
              }
            ]
          }
        ],
        "idColumn": {
          "name": "Geo ID",
          "key": "Block"
        },
        "bounds": [
          [
            -118.1982,
            34.1173
          ],
          [
            -118.0656,
            34.2515
          ]
        ],
        "tilesets": [
          {
            "type": "circle",
            "source": {
              "type": "vector",
              "url": "mapbox://districtr.ca_pasadena_blocks20_points"
            },
            "sourceLayer": "ca_pasadena_blocks20_points"
          },
          {
            "type": "fill",
            "source": {
              "type": "vector",
              "url": "mapbox://districtr.ca_pasadena_blocks20"
            },
            "sourceLayer": "ca_pasadena_blocks20"
          },
          {
            "type": "fill",
            "source": {
              "type": "vector",
              "url": "mapbox://districtr.pasadenadasta_blockgroups"
            },
            "sourceLayer": "pasadenadasta_blockgroups"
          }
        ]
      },
      {
        "id": "blocks",
        "name": "Blocks",
        "unitType": "Blocks",
        "hideOnDefault": true,
        "columnSets": [
          {
            "type": "population",
            "name": "Population",
            "total": {
              "key": "Est_Population",
              "name": "Total population",
              "sum": 141866,
              "min": 0,
              "max": 776
            },
            "subgroups": []
          },
          {
            "type": "population",
            "name": "Citizen Voting Age Population",
            "total": {
              "key": "CVAP_Total",
              "name": "Total population",
              "sum": 95833,
              "min": 0,
              "max": 625
            },
            "subgroups": [
              {
                "key": "CVAP_White",
                "name": "White population",
                "sum": 42387,
                "min": 0,
                "max": 403
              },
              {
                "key": "CVAP_Black",
                "name": "Black population",
                "sum": 10551,
                "min": 0,
                "max": 164
              },
              {
                "key": "CVAP_Asian_Amer",
                "name": "Asian population",
                "sum": 15805,
                "min": 0,
                "max": 232
              },
              {
                "key": "CVAP_Latino",
                "name": "Hispanic population",
                "sum": 25820,
                "min": 0,
                "max": 227
              },
              {
                "key": "CVAP_Native_Amer",
                "name": "Native American population",
                "sum": 541,
                "min": 0,
                "max": 35
              },
              {
                "key": "CVAP_Pacific_Isl",
                "name": "Native Hawaiian Pacific Islander population",
                "sum": 165,
                "min": 0,
                "max": 105
              },
              {
                "key": "CVAP_Other",
                "name": "Other population",
                "sum": 561,
                "min": 0,
                "max": 32
              }
            ]
          },
          {
            "type": "population",
            "name": "Percentages",
            "total": {
              "key": "ChildAtHome",
              "name": "Children at home",
              "sum": 20,
              "min": 0,
              "max": 1
            },
            "subgroups": [
              {
                "key": "Renters",
                "name": "Renter percent",
                "sum": 41,
                "min": 0,
                "max": 1
              },
              {
                "key": "Apts",
                "name": "Multi-family residents",
                "sum": 30,
                "min": 0,
                "max": 1
              },
              {
                "key": "HSGrads",
                "name": "High school graduate",
                "sum": 71,
                "min": 0,
                "max": 1
              },
              {
                "key": "CollegeGrads",
                "name": "College graduate",
                "sum": 42,
                "min": 0,
                "max": 1
              },
              {
                "key": "Inc75",
                "name": ">$75k income",
                "sum": 43,
                "min": 0,
                "max": 1
              },
              {
                "key": "SpanishAtHome",
                "name": "Spanish spoken at home",
                "sum": 19,
                "min": 0,
                "max": 1
              },
              {
                "key": "AsnLangAtHome",
                "name": "Asian languages spoken at home",
                "sum": 8,
                "min": 0,
                "max": 1
              },
              {
                "key": "OthLangAtHome",
                "name": "Other languages spoken at home",
                "sum": 6,
                "min": 0,
                "max": 1
              }
            ]
          }
        ],
        "idColumn": {
          "name": "Geo ID",
          "key": "GEOID20"
        },
        "bounds": [
          [-118.1982, 34.1173],
          [-118.0656, 34.2515]
        ],
        "tilesets": [
          {
            "type": "circle",
            "source": {
              "type": "vector",
              "url": "mapbox://districtr.ca_pasadena_blocks_points"
            },
            "sourceLayer": "ca_pasadena_blocks_points"
          },
          {
            "type": "fill",
            "source": {
              "type": "vector",
              "url": "mapbox://districtr.ca_pasadena_blocks"
            },
            "sourceLayer": "ca_pasadena_blocks"
          },
          {
            "type": "fill",
            "source": {
              "type": "vector",
              "url": "mapbox://districtr.pasadenadasta_blockgroups"
            },
            "sourceLayer": "pasadenadasta_blockgroups"
          }
        ]
      }
    ],
    "districtingProblems": [
      {
        "name": "City Council",
        "numberOfParts": 7,
        "pluralNoun": "City Council Districts"
      }
    ]
  },
  {
    "state": "California",
    "id": "ca_goleta",
    "units": [
      {
        "id": "blocks",
        "name": "Blocks",
        "unitType": "Blocks",
        "hideOnDefault": true,
        "columnSets": [
          {
            "type": "population",
            "name": "Population",
            "total": {
              "key": "Est_Population",
              "name": "Total population",
              "sum": 31112,
              "min": 0,
              "max": 1430
            },
            "subgroups": []
          },
          {
            "type": "population",
            "name": "Citizen Voting Age Population",
            "total": {
              "key": "CVAP_Total",
              "name": "Total population",
              "sum": 21150,
              "min": 0,
              "max": 930
            },
            "subgroups": [
              {
                "key": "CVAP_White",
                "name": "White population",
                "sum": 13433,
                "min": 0,
                "max": 435
              },
              {
                "key": "CVAP_Black",
                "name": "Black population",
                "sum": 808,
                "min": 0,
                "max": 115
              },
              {
                "key": "CVAP_Asian_Amer",
                "name": "Asian population",
                "sum": 1697,
                "min": 0,
                "max": 115
              },
              {
                "key": "CVAP_Latino",
                "name": "Hispanic population",
                "sum": 5080,
                "min": 0,
                "max": 288
              },
              {
                "key": "CVAP_Native_Amer",
                "name": "Native American population",
                "sum": 98,
                "min": 0,
                "max": 17
              },
              {
                "key": "CVAP_Pacific_Isl",
                "name": "Native Hawaiian Pacific Islander population",
                "sum": 6,
                "min": 0,
                "max": 3
              },
              {
                "key": "CVAP_Other",
                "name": "Other population",
                "sum": 24,
                "min": 0,
                "max": 10
              }
            ]
          },
          {
            "type": "population",
            "name": "Percentages",
            "total": {
              "key": "ChildAtHome",
              "name": "Children at home",
              "sum": 5,
              "min": 0.0,
              "max": 1
            },
            "subgroups": [
              {
                "key": "Renters",
                "name": "Renter percent",
                "sum": 8,
                "min": 0.0,
                "max": 1
              },
              {
                "key": "Apts",
                "name": "Multi-family residents",
                "sum": 7,
                "min": 0.0,
                "max": 1
              },
              {
                "key": "HSGrads",
                "name": "High school graduate",
                "sum": 17,
                "min": 0.0,
                "max": 1
              },
              {
                "key": "CollegeGrads",
                "name": "College graduate",
                "sum": 9,
                "min": 0.0,
                "max": 1
              },
              {
                "key": "Inc75",
                "name": ">$75k income",
                "sum": 11,
                "min": 0.0,
                "max": 1
              },
              {
                "key": "SpanishAtHome",
                "name": "Spanish spoken at home",
                "sum": 4,
                "min": 0.0,
                "max": 1
              },
              {
                "key": "AsnLangAtHome",
                "name": "Asian languages spoken at home",
                "sum": 1,
                "min": 0.0,
                "max": 1
              },
              {
                "key": "OthLangAtHome",
                "name": "Other languages spoken at home",
                "sum": 1,
                "min": 0.0,
                "max": 1
              }
            ]
          }
        ],
        "idColumn": {
          "name": "Geo ID",
          "key": "GEOID20"
        },
        "bounds": [
          [-119.9219, 34.4139],
          [-119.8053, 34.4588]
        ],
        "tilesets": [
          {
            "type": "circle",
            "source": {
              "type": "vector",
              "url": "mapbox://districtr.ca_goleta_blocks_points"
            },
            "sourceLayer": "ca_goleta_blocks_points"
          },
          {
            "type": "fill",
            "source": {
              "type": "vector",
              "url": "mapbox://districtr.ca_goleta_blocks"
            },
            "sourceLayer": "ca_goleta_blocks"
          },
          {
            "type": "fill",
            "source": {
              "type": "vector",
              "url": "mapbox://districtr.goletadata_blockgroups"
            },
            "sourceLayer": "goletadata_blockgroups"
          }
        ]
      },
      {
        "id": "blocks20",
        "name": "2020 Blocks",
        "unitType": "2020 Blocks",
        "columnSets": [
          {
            "type": "population",
            "name": "Population",
            "total": {
              "key": "Population_CA_Adj_swdb",
              "name": "Total population",
              "sum": 32754,
              "min": 0,
              "max": 1410
            },
            "subgroups": [
              {
                "key": "Hispanic Origin",
                "name": "Hispanic population",
                "sum": 11587,
                "min": 0,
                "max": 597
              },
              {
                "key": "NH_Wht",
                "name": "White Alone population",
                "sum": 15097,
                "min": 0,
                "max": 637
              },
              {
                "key": "DOJ_NH_Blk",
                "name": "Black population",
                "sum": 640,
                "min": 0,
                "max": 32
              },
              {
                "key": "DOJ_NH_Ind",
                "name": "American Indian population",
                "sum": 298,
                "min": 0,
                "max": 11
              },
              {
                "key": "DOJ_NH_Asn",
                "name": "Asian population",
                "sum": 4517,
                "min": 0,
                "max": 288
              },
              {
                "key": "DOJ_NH_Hwn",
                "name": "Native Hawaiian / Pacific Islander population",
                "sum": 33,
                "min": 0,
                "max": 3
              },
              {
                "key": "DOJ_NH_Oth",
                "name": "Other population",
                "sum": 436,
                "min": 0,
                "max": 12
              },
              {
                "key": "DOJ_NH_OthMR",
                "name": "2+ races population",
                "sum": 147,
                "min": 0,
                "max": 5
              }
            ]
          },
          {
            "type": "population",
            "name": "Voting Age Population",
            "total": {
              "key": "18+_Population P4",
              "name": "Total VAP",
              "sum": 26504,
              "min": 0,
              "max": 1107
            },
            "subgroups": [
              {
                "key": "NH18+_Wht",
                "name": "White Alone population",
                "sum": 12899,
                "min": 0,
                "max": 515
              },
              {
                "key": "DOJ_NH18+_Blk",
                "name": "Black population",
                "sum": 508,
                "min": 0,
                "max": 28
              },
              {
                "key": "DOJ_NH18+_Asn",
                "name": "Asian population",
                "sum": 3792,
                "min": 0,
                "max": 278
              },
              {
                "key": "H18+_Pop",
                "name": "Hispanic population",
                "sum": 8587,
                "min": 0,
                "max": 434
              },
              {
                "key": "DOJ_NH18+_Ind",
                "name": "Native American population",
                "sum": 243,
                "min": 0,
                "max": 10
              },
              {
                "key": "DOJ_NH18+_Hwn",
                "name": "Native Hawaiian Pacific Islander population",
                "sum": 23,
                "min": 0,
                "max": 3
              },
              {
                "key": "DOJ_NH18+_Oth",
                "name": "Other population",
                "sum": 338,
                "min": 0,
                "max": 8
              }
            ]
          },
          {
            "type": "population",
            "name": "Percentages",
            "total": {
              "key": "ChildAtHome",
              "name": "Children at home",
              "sum": 7,
              "min": 0.0,
              "max": 1
            },
            "subgroups": [
              {
                "key": "Renters",
                "name": "Renters",
                "sum": 11,
                "min": 0.0,
                "max": 1
              },
              {
                "key": "Apts",
                "name": "Multi-family residents",
                "sum": 9,
                "min": 0.0,
                "max": 1
              },
              {
                "key": "HSGrads",
                "name": "High school graduate",
                "sum": 23,
                "min": 0.0,
                "max": 1
              },
              {
                "key": "CollegeGrads",
                "name": "College graduate",
                "sum": 13,
                "min": 0.0,
                "max": 1
              },
              {
                "key": "Inc75",
                "name": ">$75k income",
                "sum": 16,
                "min": 0.0,
                "max": 1
              },
              {
                "key": "SpanishAtHome",
                "name": "Spanish spoken at home",
                "sum": 5,
                "min": 0.0,
                "max": 1
              },
              {
                "key": "AsnLangAtHome",
                "name": "Asian languages spoken at home",
                "sum": 1,
                "min": 0.0,
                "max": 1
              },
              {
                "key": "OthLangAtHome",
                "name": "Other languages spoken at home",
                "sum": 1,
                "min": 0.0,
                "max": 1
              }
            ]
          }
        ],
        "idColumn": {
          "name": "Geo ID",
          "key": "Block"
        },
        "bounds": [
          [
            -119.9219,
            34.4139
          ],
          [
            -119.8053,
            34.4588
          ]
        ],
        "tilesets": [
          {
            "type": "fill",
            "source": {
              "type": "vector",
              "url": "mapbox://districtr.ca_goleta_blocks20"
            },
            "sourceLayer": "ca_goleta_blocks20"
          },
          {
            "type": "circle",
            "source": {
              "type": "vector",
              "url": "mapbox://districtr.ca_goleta_blocks20_points"
            },
            "sourceLayer": "ca_goleta_blocks20_points"
          },
          {
            "type": "fill",
            "source": {
              "type": "vector",
              "url": "mapbox://districtr.goletadata3_blockgroups20"
            },
            "sourceLayer": "goletadata3_blockgroups20"
          }
        ]
      }
    ],
    "name": "Goleta",
    "districtingProblems": [
      {
        "name": "City Council",
        "numberOfParts": 4,
        "pluralNoun": "City Council Districts"
      }
    ]
  },
  {
    "id": "ca_santabarbara",
    "name": "Santa Barbara County",
    "state": "California",
    "units": [
      {
        "id": "blocks",
        "name": "Blocks",
        "unitType": "Blocks",
        "columnSets": [
          {
            "type": "population",
            "name": "Population",
            "total": {
              "key": "Est_Population",
              "name": "Total population",
              "sum": 446503,
              "min": 0,
              "max": 2482
            },
            "subgroups": []
          },
          {
            "type": "population",
            "name": "Citizen Voting Age Population",
            "total": {
              "key": "CVAP_Total",
              "name": "Total population",
              "sum": 281643,
              "min": 0,
              "max": 1657
            },
            "subgroups": [
              {
                "key": "CVAP_White",
                "name": "White population",
                "sum": 167302,
                "min": 0,
                "max": 1040
              },
              {
                "key": "CVAP_Black",
                "name": "Black population",
                "sum": 7591,
                "min": 0,
                "max": 177
              },
              {
                "key": "CVAP_Asian_Amer",
                "name": "Asian population",
                "sum": 17179,
                "min": 0,
                "max": 524
              },
              {
                "key": "CVAP_Latino",
                "name": "Hispanic population",
                "sum": 85068,
                "min": 0,
                "max": 524
              },
              {
                "key": "CVAP_Native_Amer",
                "name": "Native American population",
                "sum": 3075,
                "min": 0,
                "max": 100
              },
              {
                "key": "CVAP_Pacific_Isl",
                "name": "Native Hawaiian Pacific Islander population",
                "sum": 249,
                "min": 0,
                "max": 55
              },
              {
                "key": "CVAP_Other",
                "name": "Other population",
                "sum": 1175,
                "min": 0,
                "max": 80
              }
            ]
          },
          {
            "type": "population",
            "name": "Percentages",
            "total": {
              "key": "ChildAtHome",
              "name": "Children at home",
              "sum": 78,
              "min": 0.0,
              "max": 1
            },
            "subgroups": [
              {
                "key": "Renters",
                "name": "Renter percent",
                "sum": 106,
                "min": 0.0,
                "max": 1
              },
              {
                "key": "Apts",
                "name": "Multi-family residents",
                "sum": 62,
                "min": 0.0,
                "max": 1
              },
              {
                "key": "HSGrads",
                "name": "High school graduate",
                "sum": 196,
                "min": 0.0,
                "max": 1
              },
              {
                "key": "CollegeGrads",
                "name": "College graduate",
                "sum": 86,
                "min": 0.0,
                "max": 1
              },
              {
                "key": "Inc75",
                "name": ">$75k income",
                "sum": 120,
                "min": 0.0,
                "max": 1
              },
              {
                "key": "SpanishAtHome",
                "name": "Spanish spoken at home",
                "sum": 73,
                "min": 0.0,
                "max": 1
              },
              {
                "key": "AsnLangAtHome",
                "name": "Asian languages spoken at home",
                "sum": 7,
                "min": 0.0,
                "max": 1
              },
              {
                "key": "OthLangAtHome",
                "name": "Other languages spoken at home",
                "sum": 7,
                "min": 0.0,
                "max": 1
              }
            ]
          }
        ],
        "idColumn": {
          "name": "Geo ID",
          "key": "GEOID20"
        },
        "bounds": [
          [-120.7344, 33.411],
          [-118.9627, 35.1147]
        ],
        "tilesets": [
          {
            "type": "circle",
            "source": {
              "type": "vector",
              "url": "mapbox://districtr.ca_santabarbara_blocks_points"
            },
            "sourceLayer": "ca_santabarbara_blocks_points"
          },
          {
            "type": "fill",
            "source": {
              "type": "vector",
              "url": "mapbox://districtr.ca_santabarbara_blocks"
            },
            "sourceLayer": "ca_santabarbara_blocks"
          },
          {
            "type": "fill",
            "source": {
              "type": "vector",
              "url": "mapbox://districtr.sbardata_blockgroups"
            },
            "sourceLayer": "sbardata_blockgroups"
          }
        ]
      }
    ],
    "districtingProblems": [
      {
        "name": "County Supervisors",
        "numberOfParts": 5,
        "pluralNoun": "Supervisorial Districts"
      }
    ]
  },
  {
    "name": "Marin County",
    "state": "California",
    "units": [
      {
        "id": "blocks",
        "name": "Blocks",
        "unitType": "Blocks",
        "columnSets": [
          {
            "type": "population",
            "name": "Population",
            "total": {
              "key": "Est_Population",
              "name": "Total population",
              "sum": 257325,
              "min": 0,
              "max": 2041
            },
            "subgroups": []
          },
          {
            "type": "population",
            "name": "Citizen Voting Age Population",
            "total": {
              "key": "CVAP_Total",
              "name": "Total population",
              "sum": 182829,
              "min": 0,
              "max": 1526
            },
            "subgroups": [
              {
                "key": "CVAP_White",
                "name": "White population",
                "sum": 148650,
                "min": 0,
                "max": 1117
              },
              {
                "key": "CVAP_Black",
                "name": "Black population",
                "sum": 4733,
                "min": 0,
                "max": 187
              },
              {
                "key": "CVAP_Asian_Amer",
                "name": "Asian population",
                "sum": 12409,
                "min": 0,
                "max": 168
              },
              {
                "key": "CVAP_Latino",
                "name": "Hispanic population",
                "sum": 14766,
                "min": 0,
                "max": 190
              },
              {
                "key": "CVAP_Native_Amer",
                "name": "Native American population",
                "sum": 1122,
                "min": 0,
                "max": 53
              },
              {
                "key": "CVAP_Pacific_Isl",
                "name": "Native Hawaiian Pacific Islander population",
                "sum": 121,
                "min": 0,
                "max": 50
              },
              {
                "key": "CVAP_Other",
                "name": "Other population",
                "sum": 1027,
                "min": 0,
                "max": 89
              }
            ]
          },
          {
            "type": "population",
            "name": "Percentages",
            "total": {
              "key": "ChildAtHome",
              "name": "Children at home",
              "sum": 40,
              "min": 0,
              "max": 1
            },
            "subgroups": [
              {
                "key": "Renters",
                "name": "Renter percent",
                "sum": 47,
                "min": 0,
                "max": 1
              },
              {
                "key": "Apts",
                "name": "Multi-family residents",
                "sum": 36,
                "min": 0,
                "max": 1
              },
              {
                "key": "HSGrads",
                "name": "High school graduate",
                "sum": 129,
                "min": 0,
                "max": 1
              },
              {
                "key": "CollegeGrads",
                "name": "College graduate",
                "sum": 86,
                "min": 0,
                "max": 1
              },
              {
                "key": "Inc75",
                "name": ">$75k income",
                "sum": 91,
                "min": 0,
                "max": 1
              },
              {
                "key": "SpanishAtHome",
                "name": "Spanish spoken at home",
                "sum": 14,
                "min": 0,
                "max": 1
              },
              {
                "key": "AsnLangAtHome",
                "name": "Asian languages spoken at home",
                "sum": 3,
                "min": 0,
                "max": 1
              },
              {
                "key": "OthLangAtHome",
                "name": "Other languages spoken at home",
                "sum": 8,
                "min": 0,
                "max": 1
              }
            ]
          }
        ],
        "idColumn": {
          "name": "Geo ID",
          "key": "GEOID20"
        },
        "bounds": [
          [-123.1345, 37.8151],
          [-122.3474, 38.3212]
        ],
        "tilesets": [
          {
            "type": "circle",
            "source": {
              "type": "vector",
              "url": "mapbox://districtr.ca_marin_blocks_points"
            },
            "sourceLayer": "ca_marin_blocks_points"
          },
          {
            "type": "fill",
            "source": {
              "type": "vector",
              "url": "mapbox://districtr.ca_marin_blocks"
            },
            "sourceLayer": "ca_marin_blocks"
          },
          {
            "type": "fill",
            "source": {
              "type": "vector",
              "url": "mapbox://districtr.marindata_blockgroups"
            },
            "sourceLayer": "marindata_blockgroups"
          }
        ]
      }
    ],
    "id": "ca_marin",
    "districtingProblems": [
      {
        "name": "County",
        "numberOfParts": 5,
        "pluralNoun": "Supervisorial Districts"
      }
    ]
  },
  {
    "units": [
      {
        "id": "blocks",
        "name": "Blocks",
        "unitType": "Blocks",
        "hideOnDefault": true,
        "columnSets": [
          {
            "type": "population",
            "name": "Population",
            "total": {
              "key": "ACS_15-19_Total",
              "name": "Total population",
              "sum": 78696,
              "min": 0,
              "max": 1051
            },
            "subgroups": [
              {
                "key": "ACS_15-19_AfAm",
                "name": "Black population",
                "sum": 320,
                "min": 0,
                "max": 58
              },
              {
                "key": "ACS_15-19_Asian",
                "name": "Asian population",
                "sum": 2136,
                "min": 0,
                "max": 111
              },
              {
                "key": "ACS_15-19_Hispanic_or_Latino",
                "name": "Hispanic population",
                "sum": 31454,
                "min": 0,
                "max": 739
              }
            ]
          },
          {
            "type": "population",
            "name": "Citizen Voting Age Population",
            "total": {
              "key": "CVAP_15-19_Total",
              "name": "Total population",
              "sum": 50698,
              "min": 0,
              "max": 640
            },
            "subgroups": [
              {
                "key": "CVAP_15-19_NH_White",
                "name": "White population",
                "sum": 36311,
                "min": 0,
                "max": 437
              },
              {
                "key": "CVAP_15-19_AfAm",
                "name": "Black population",
                "sum": 272,
                "min": 0,
                "max": 17
              },
              {
                "key": "CVAP_15-19_AiAn",
                "name": "American Indian population",
                "sum": 85,
                "min": 0,
                "max": 9
              },
              {
                "key": "CVAP_15-19_Asian",
                "name": "Asian population",
                "sum": 1329,
                "min": 0,
                "max": 40
              },
              {
                "key": "CVAP_15-19_Hawaiian_API",
                "name": "Native Hawaiian Pacific Islander population",
                "sum": 46,
                "min": 0,
                "max": 9
              },
              {
                "key": "CVAP_15-19_Hispanic_or_Latino",
                "name": "Hispanic population",
                "sum": 12175,
                "min": 0,
                "max": 313
              }
            ]
          }
        ],
        "idColumn": {
          "name": "Geo ID",
          "key": "GEOID10"
        },
        "bounds": [
          [-122.3577, 38.227],
          [-122.255, 38.353]
        ],
        "tilesets": [
          {
            "type": "circle",
            "source": {
              "type": "vector",
              "url": "mapbox://districtr.napa2021_blocks_points"
            },
            "sourceLayer": "napa2021_blocks_points"
          },
          {
            "type": "fill",
            "source": {
              "type": "vector",
              "url": "mapbox://districtr.napa2021_blocks"
            },
            "sourceLayer": "napa2021_blocks"
          }
        ]
      },
      {
        "id": "blocks20",
        "name": "2020 Blocks",
        "unitType": "Blocks",
        "columnSets": [
          {
            "type": "population",
            "name": "Population",
            "total": {
              "key": "LF_20_Total",
              "name": "Total population",
              "sum": 79414,
              "min": 0,
              "max": 1258
            },
            "subgroups": [
              {
                "key": "LF_20_White",
                "name": "White population",
                "sum": 41205,
                "min": 0,
                "max": 627
              },
              {
                "key": "LF_20_AfAm",
                "name": "Black population",
                "sum": 589,
                "min": 0,
                "max": 54
              },
              {
                "key": "LF_20_Asian",
                "name": "Asian population",
                "sum": 2021,
                "min": 0,
                "max": 49
              },
              {
                "key": "LF_20_Hispanic_or_Latino",
                "name": "Hispanic population",
                "sum": 31646,
                "min": 0,
                "max": 1027
              }
            ]
          },
          {
            "type": "population",
            "name": "Citizen Voting Age Population",
            "total": {
              "key": "CVAP_15-19_Total",
              "name": "Total population",
              "sum": 50828,
              "min": 0,
              "max": 761
            },
            "subgroups": [
              {
                "key": "CVAP_15-19_AfAm",
                "name": "Black population",
                "sum": 272,
                "min": 0,
                "max": 18
              },
              {
                "key": "CVAP_15-19_AiAn",
                "name": "American Indian population",
                "sum": 85,
                "min": 0,
                "max": 10
              },
              {
                "key": "CVAP_15-19_Asian",
                "name": "Asian population",
                "sum": 1330,
                "min": 0,
                "max": 45
              },
              {
                "key": "CVAP_15-19_Hawaiian_API",
                "name": "Native Hawaiian Pacific Islander population",
                "sum": 46,
                "min": 0,
                "max": 7
              },
              {
                "key": "CVAP_15-19_Hispanic_or_Latino",
                "name": "Hispanic population",
                "sum": 12207,
                "min": 0,
                "max": 444
              }
            ]
          }
        ],
        "idColumn": {
          "name": "Geo ID",
          "key": "GEOID20"
        },
        "bounds": [
          [
            -122.3588,
            38.2087
          ],
          [
            -122.2221,
            38.3508
          ]
        ],
        "tilesets": [
          {
            "type": "circle",
            "source": {
              "type": "vector",
              "url": "mapbox://districtr.napa2021_blocks20_points?v=2"
            },
            "sourceLayer": "napa2021_blocks20_points"
          },
          {
            "type": "fill",
            "source": {
              "type": "vector",
              "url": "mapbox://districtr.napa2021_blocks20?v=2"
            },
            "sourceLayer": "napa2021_blocks20"
          }
        ]
      }
    ],
    "id": "napa2021",
    "name": "Napa (City, 2021)",
    "state": "California",
    "districtingProblems": [
      {
        "name": "City Council",
        "numberOfParts": 4,
        "pluralNoun": "Council Districts"
      }
    ]
  },
  {
    "name": "Napa County",
    "units": [
      {
        "id": "blocks20",
        "name": "2020 Blocks",
        "unitType": "Blocks",
        "columnSets":[
          {
            "type": "population",
            "name": "Population",
            "total": {
              "key": "LF_20_Total",
              "name": "Total population",
              "sum": 138299,
              "min": 0,
              "max": 1258
            },
            "subgroups": [
              {
                "key": "LF_20_White",
                "name": "White population",
                "sum": 69019,
                "min": 0,
                "max": 841
              },
              {
                "key": "LF_20_AfAm",
                "name": "Black population",
                "sum": 2324,
                "min": 0,
                "max": 128
              },
              {
                "key": "LF_20_Asian",
                "name": "Asian population",
                "sum": 10525,
                "min": 0,
                "max": 330
              },
              {
                "key": "LF_20_Hispanic_or_Latino",
                "name": "Hispanic population",
                "sum": 48947,
                "min": 0,
                "max": 1027
              }
            ]
          },
          {
            "type": "population",
            "name": "Citizen Voting Age Population",
            "total": {
              "key": "CVAP_15-19_Total",
              "name": "Total population",
              "sum": 93069,
              "min": 0,
              "max": 825
            },
            "subgroups": [
              {
                "key": "CVAP_15-19_AfAm",
                "name": "Black population",
                "sum": 1876,
                "min": 0,
                "max": 120
              },
              {
                "key": "CVAP_15-19_AiAn",
                "name": "American Indian population",
                "sum": 225,
                "min": 0,
                "max": 14
              },
              {
                "key": "CVAP_15-19_Asian",
                "name": "Asian population",
                "sum": 6681,
                "min": 0,
                "max": 202
              },
              {
                "key": "CVAP_15-19_Hawaiian_API",
                "name": "Native Hawaiian Pacific Islander population",
                "sum": 151,
                "min": 0,
                "max": 19
              },
              {
                "key": "CVAP_15-19_Hispanic_or_Latino",
                "name": "Hispanic population",
                "sum": 18911,
                "min": 0,
                "max": 444
              }
            ]
          }
        ],
        "idColumn": {
          "name": "Geo ID",
          "key": "GEOID20"
        },
        "bounds": [
          [
            -122.6464,
            38.1549
          ],
          [
            -122.0614,
            38.8642
          ]
        ],
        "tilesets": [
          {
            "type": "circle",
            "source": {
              "type": "vector",
              "url": "mapbox://districtr.napacounty2021_blocks20_points?v=2"
            },
            "sourceLayer": "napacounty2021_blocks20_points"
          },
          {
            "type": "fill",
            "source": {
              "type": "vector",
              "url": "mapbox://districtr.napacounty2021_blocks20?v=2"
            },
            "sourceLayer": "napacounty2021_blocks20"
          }
        ]
      },
      {
        "id": "blocks",
        "name": "Blocks",
        "unitType": "Blocks",
        "hideOnDefault": true,
        "columnSets": [
          {
            "type": "population",
            "name": "Population",
            "total": {
              "key": "ACS_15-19_Total",
              "name": "Total population",
              "sum": 141248,
              "min": 0,
              "max": 1448
            },
            "subgroups": [
              {
                "key": "ACS_15-19_AfAm",
                "name": "Black population",
                "sum": 2544,
                "min": 0,
                "max": 127
              },
              {
                "key": "ACS_15-19_Asian",
                "name": "Asian population",
                "sum": 10973,
                "min": 0,
                "max": 551
              },
              {
                "key": "ACS_15-19_Hispanic_or_Latino",
                "name": "Hispanic population",
                "sum": 46982,
                "min": 0,
                "max": 739
              }
            ]
          },
          {
            "type": "population",
            "name": "Citizen Voting Age Population",
            "total": {
              "key": "CVAP_15-19_Total",
              "name": "Total population",
              "sum": 95095,
              "min": 0,
              "max": 979
            },
            "subgroups": [
              {
                "key": "CVAP_15-19_NH_White",
                "name": "White population",
                "sum": 65554,
                "min": 0,
                "max": 573
              },
              {
                "key": "CVAP_15-19_AfAm",
                "name": "Black population",
                "sum": 1961,
                "min": 0,
                "max": 120
              },
              {
                "key": "CVAP_15-19_AiAn",
                "name": "American Indian population",
                "sum": 226,
                "min": 0,
                "max": 14
              },
              {
                "key": "CVAP_15-19_Asian",
                "name": "Asian population",
                "sum": 7000,
                "min": 0,
                "max": 372
              },
              {
                "key": "CVAP_15-19_Hawaiian_API",
                "name": "Native Hawaiian Pacific Islander population",
                "sum": 163,
                "min": 0,
                "max": 19
              },
              {
                "key": "CVAP_15-19_Hispanic_or_Latino",
                "name": "Hispanic population",
                "sum": 19100,
                "min": 0,
                "max": 313
              }
            ]
          }
        ],
        "idColumn": {
          "name": "Geo ID",
          "key": "GEOID10"
        },
        "bounds": [
          [-122.6469, 38.1537],
          [-122.1033, 38.8643]
        ],
        "tilesets": [
          {
            "type": "circle",
            "source": {
              "type": "vector",
              "url": "mapbox://districtr.napacounty2021_blocks_points"
            },
            "sourceLayer": "napacounty2021_blocks_points"
          },
          {
            "type": "fill",
            "source": {
              "type": "vector",
              "url": "mapbox://districtr.napacounty2021_blocks"
            },
            "sourceLayer": "napacounty2021_blocks"
          }
        ]
      }
    ],
    "id": "napacounty2021",
    "state": "California",
    "districtingProblems": [
      {
        "name": "County",
        "numberOfParts": 5,
        "pluralNoun": "Supervisorial Districts"
      }
    ]
  },
  {
    "units": [
      {
        "id": "blocks20",
        "name": "2020 Blocks",
        "unitType": "Blocks",
        "columnSets": [
          {
            "type": "population",
            "name": "Population",
            "total": {
              "key": "LF_20_Tota",
              "name": "Total population",
              "sum": 1015445,
              "min": 0,
              "max": 2943
            },
            "subgroups": [
              {
                "key": "LF_20_Whit",
                "name": "White population",
                "sum": 236245,
                "min": 0,
                "max": 1080
              },
              {
                "key": "LF_20_AfAm",
                "name": "Black population",
                "sum": 27797,
                "min": 0,
                "max": 238
              },
              {
                "key": "LF_20_Asia",
                "name": "Asian population",
                "sum": 387168,
                "min": 0,
                "max": 2293
              },
              {
                "key": "LF_20_Hisp",
                "name": "Hispanic population",
                "sum": 317562,
                "min": 0,
                "max": 1308
              }
            ]
          },
          {
            "type": "population",
            "name": "Citizen Voting Age Population",
            "total": {
              "key": "CVAP_15-_5",
              "name": "Total population",
              "sum": 644820,
              "min": 0,
              "max": 2342
            },
            "subgroups": [
              {
                "key": "CVAP_15-_2",
                "name": "Black population",
                "sum": 19307,
                "min": 0,
                "max": 266
              },
              {
                "key": "CVAP_15-19",
                "name": "American Indian population",
                "sum": 1373,
                "min": 0,
                "max": 23
              },
              {
                "key": "CVAP_15-_1",
                "name": "Asian population",
                "sum": 215194,
                "min": 0,
                "max": 862
              },
              {
                "key": "CVAP_15-_4",
                "name": "Native Hawaiian Pacific Islander population",
                "sum": 3164,
                "min": 0,
                "max": 159
              },
              {
                "key": "CVAP_15-_3",
                "name": "Hispanic population",
                "sum": 159067,
                "min": 0,
                "max": 670
              }
            ]
          }
        ],
        "idColumn": {
          "name": "Geo ID",
          "key": "GEOID20"
        },
        "bounds": [
          [
            -122.047,
            37.1231
          ],
          [
            -121.5859,
            37.4692
          ]
        ],
        "tilesets": [
          {
            "type": "circle",
            "source": {
              "type": "vector",
              "url": "mapbox://districtr.sanjoseca_blocks20_points?v=2"
            },
            "sourceLayer": "sanjoseca_blocks20_points"
          },
          {
            "type": "fill",
            "source": {
              "type": "vector",
              "url": "mapbox://districtr.sanjoseca_blocks20?v=2"
            },
            "sourceLayer": "sanjoseca_blocks20"
          }
        ]
      },
      {
        "id": "blocks",
        "name": "Blocks",
        "unitType": "Blocks",
        "hideOnDefault": true,
        "columnSets": [
          {
            "type": "population",
            "name": "Population",
            "total": {
              "key": "ACS_15-19_Total",
              "name": "Total population",
              "sum": 1083281,
              "min": 0,
              "max": 3554
            },
            "subgroups": [
              {
                "key": "ACS_15-19_AfAm",
                "name": "Black population",
                "sum": 27838,
                "min": 0,
                "max": 437
              },
              {
                "key": "ACS_15-19_Asian",
                "name": "Asian population",
                "sum": 378968,
                "min": 0,
                "max": 1809
              },
              {
                "key": "ACS_15-19_Hispanic_or_Latino",
                "name": "Hispanic population",
                "sum": 338979,
                "min": 0,
                "max": 1804
              }
            ]
          },
          {
            "type": "population",
            "name": "Citizen Voting Age Population",
            "total": {
              "key": "CVAP_15-19_Total",
              "name": "Total population",
              "sum": 661760,
              "min": 0,
              "max": 2342
            },
            "subgroups": [
              {
                "key": "CVAP_15-19_NH_White",
                "name": "White population",
                "sum": 247515,
                "min": 0,
                "max": 1106
              },
              {
                "key": "CVAP_15-19_AfAm",
                "name": "Black population",
                "sum": 19564,
                "min": 0,
                "max": 253
              },
              {
                "key": "CVAP_15-19_AiAn",
                "name": "American Indian population",
                "sum": 1403,
                "min": 0,
                "max": 23
              },
              {
                "key": "CVAP_15-19_Asian",
                "name": "Asian population",
                "sum": 218987,
                "min": 0,
                "max": 975
              },
              {
                "key": "CVAP_15-19_Hawaiian_API",
                "name": "Native Hawaiian Pacific Islander population",
                "sum": 3189,
                "min": 0,
                "max": 104
              },
              {
                "key": "CVAP_15-19_Hispanic_or_Latino",
                "name": "Hispanic population",
                "sum": 163832,
                "min": 0,
                "max": 670
              }
            ]
          }
        ],
        "idColumn": {
          "name": "Geo ID",
          "key": "GEOID10"
        },
        "bounds": [
          [-122.0461, 37.1227],
          [-121.5496, 37.4692]
        ],
        "tilesets": [
          {
            "type": "circle",
            "source": {
              "type": "vector",
              "url": "mapbox://districtr.sanjoseca_blocks_points"
            },
            "sourceLayer": "sanjoseca_blocks_points"
          },
          {
            "type": "fill",
            "source": {
              "type": "vector",
              "url": "mapbox://districtr.sanjoseca_blocks"
            },
            "sourceLayer": "sanjoseca_blocks"
          }
        ]
      }
    ],
    "id": "sanjoseca",
    "name": "San Jose",
    "state": "California",
    "districtingProblems": [
      {
        "name": "County",
        "numberOfParts": 10,
        "pluralNoun": "Council Districts"
      }
    ]
  },
  {
    "name": "Redwood City",
    "state": "California",
    "units": [
      {
        "id": "blocks20",
        "name": "2020 Blocks",
        "unitType": "Blocks",
        "columnSets": [
          {
            "type": "population",
            "name": "Population",
            "total": {
              "key": "LF_20_Total",
              "name": "Total population",
              "sum": 84423,
              "min": 0,
              "max": 1326
            },
            "subgroups": [
              {
                "key": "LF_20_White",
                "name": "White population",
                "sum": 34092,
                "min": 0,
                "max": 692
              },
              {
                "key": "LF_20_AfAm",
                "name": "Black population",
                "sum": 1405,
                "min": 0,
                "max": 76
              },
              {
                "key": "LF_20_Asian",
                "name": "Asian population",
                "sum": 13523,
                "min": 0,
                "max": 561
              },
              {
                "key": "LF_20_Hispanic_or_Latino",
                "name": "Hispanic population",
                "sum": 30171,
                "min": 0,
                "max": 650
              }
            ]
          },
          {
            "type": "population",
            "name": "Citizen Voting Age Population",
            "total": {
              "key": "CVAP_15-19_Total",
              "name": "Total population",
              "sum": 49223,
              "min": 0,
              "max": 840
            },
            "subgroups": [
              {
                "key": "CVAP_15-19_AfAm",
                "name": "Black population",
                "sum": 1002,
                "min": 0,
                "max": 90
              },
              {
                "key": "CVAP_15-19_AiAn",
                "name": "American Indian population",
                "sum": 83,
                "min": 0,
                "max": 13
              },
              {
                "key": "CVAP_15-19_Asian",
                "name": "Asian population",
                "sum": 6372,
                "min": 0,
                "max": 415
              },
              {
                "key": "CVAP_15-19_Hawaiian_API",
                "name": "Native Hawaiian Pacific Islander population",
                "sum": 312,
                "min": 0,
                "max": 13
              },
              {
                "key": "CVAP_15-19_Hispanic_or_Latino",
                "name": "Hispanic population",
                "sum": 12078,
                "min": 0,
                "max": 357
              }
            ]
          }
        ],
        "idColumn": {
          "name": "Geo ID",
          "key": "GEOID20"
        },
        "bounds": [
          [
            -122.2911,
            37.4472
          ],
          [
            -122.1398,
            37.5695
          ]
        ],
        "tilesets": [
          {
            "type": "circle",
            "source": {
              "type": "vector",
              "url": "mapbox://districtr.redwood_blocks20_points"
            },
            "sourceLayer": "redwood_blocks20_points"
          },
          {
            "type": "fill",
            "source": {
              "type": "vector",
              "url": "mapbox://districtr.redwood_blocks20"
            },
            "sourceLayer": "redwood_blocks20"
          }
        ]
      },
      {
        "id": "blocks",
        "name": "Blocks",
        "unitType": "Blocks",
        "hideOnDefault": true,
        "columnSets": [
          {
            "type": "population",
            "name": "Population",
            "total": {
              "key": "ACS_15-19_Total",
              "name": "Total population",
              "sum": 91976,
              "min": 0,
              "max": 1562
            },
            "subgroups": [
              {
                "key": "ACS_15-19_AfAm",
                "name": "Black population",
                "sum": 1090,
                "min": 0,
                "max": 65
              },
              {
                "key": "ACS_15-19_Asian",
                "name": "Asian population",
                "sum": 12091,
                "min": 0,
                "max": 498
              },
              {
                "key": "ACS_15-19_Hispanic_or_Latino",
                "name": "Hispanic population",
                "sum": 32003,
                "min": 0,
                "max": 518
              }
            ]
          },
          {
            "type": "population",
            "name": "Citizen Voting Age Population",
            "total": {
              "key": "CVAP_15-19_Total",
              "name": "Total population",
              "sum": 53847,
              "min": 0,
              "max": 840
            },
            "subgroups": [
              {
                "key": "CVAP_15-19_NH_White",
                "name": "White population",
                "sum": 31999,
                "min": 0,
                "max": 448
              },
              {
                "key": "CVAP_15-19_AfAm",
                "name": "Black population",
                "sum": 1028,
                "min": 0,
                "max": 90
              },
              {
                "key": "CVAP_15-19_AiAn",
                "name": "American Indian population",
                "sum": 85,
                "min": 0,
                "max": 13
              },
              {
                "key": "CVAP_15-19_Asian",
                "name": "Asian population",
                "sum": 6738,
                "min": 0,
                "max": 277
              },
              {
                "key": "CVAP_15-19_Hawaiian_API",
                "name": "Native Hawaiian Pacific Islander population",
                "sum": 315,
                "min": 0,
                "max": 13
              },
              {
                "key": "CVAP_15-19_Hispanic_or_Latino",
                "name": "Hispanic population",
                "sum": 12849,
                "min": 0,
                "max": 357
              }
            ]
          }
        ],
        "idColumn": {
          "name": "Geo ID",
          "key": "GEOID10"
        },
        "bounds": [
          [-122.2908, 37.4472],
          [-122.1375, 37.5704]
        ],
        "tilesets": [
          {
            "type": "circle",
            "source": {
              "type": "vector",
              "url": "mapbox://districtr.redwood_blocks_points"
            },
            "sourceLayer": "redwood_blocks_points"
          },
          {
            "type": "fill",
            "source": {
              "type": "vector",
              "url": "mapbox://districtr.redwood_blocks"
            },
            "sourceLayer": "redwood_blocks"
          }
        ]
      }
    ],
    "id": "redwood",
    "districtingProblems": [
      {
        "name": "County",
        "numberOfParts": 7,
        "pluralNoun": "Council Districts"
      }
    ]
  },
  {
    "state": "California",
    "name": "Siskiyou County",
    "id": "ca_siskiyou",
    "units": [
      {
        "id": "blocks20",
        "name": "2020 Blocks",
        "unitType": "Blocks",
        "columnSets": [
          {
            "type": "population",
            "name": "Population",
            "total": {
              "key": "LF_20_Total",
              "name": "Total population",
              "sum": 44207,
              "min": 0,
              "max": 350
            },
            "subgroups": [
              {
                "key": "LF_20_White",
                "name": "White population",
                "sum": 32179,
                "min": 0,
                "max": 302
              },
              {
                "key": "LF_20_AfAm",
                "name": "Black population",
                "sum": 473,
                "min": 0,
                "max": 17
              },
              {
                "key": "LF_20_Asian",
                "name": "Asian population",
                "sum": 867,
                "min": 0,
                "max": 24
              },
              {
                "key": "LF_20_Hispanic_or_Latino",
                "name": "Hispanic population",
                "sum": 5499,
                "min": 0,
                "max": 83
              }
            ]
          },
          {
            "type": "population",
            "name": "Citizen Voting Age Population",
            "total": {
              "key": "CVAP_15-19_Total",
              "name": "Total population",
              "sum": 31570,
              "min": 0,
              "max": 320
            },
            "subgroups": [
              {
                "key": "CVAP_15-19_AfAm",
                "name": "Black population",
                "sum": 298,
                "min": 0,
                "max": 22
              },
              {
                "key": "CVAP_15-19_AiAn",
                "name": "American Indian population",
                "sum": 525,
                "min": 0,
                "max": 28
              },
              {
                "key": "CVAP_15-19_Asian",
                "name": "Asian population",
                "sum": 175,
                "min": 0,
                "max": 8
              },
              {
                "key": "CVAP_15-19_Hawaiian_API",
                "name": "Native Hawaiian Pacific Islander population",
                "sum": 52,
                "min": 0,
                "max": 9
              },
              {
                "key": "CVAP_15-19_Hispanic_or_Latino",
                "name": "Hispanic population",
                "sum": 1917,
                "min": 0,
                "max": 32
              }
            ]
          }
        ],
        "idColumn": {
          "name": "Geo ID",
          "key": "GEOID20"
        },
        "bounds": [
          [
            -123.7192,
            40.9922
          ],
          [
            -121.446,
            42.0095
          ]
        ],
        "tilesets": [
          {
            "type": "circle",
            "source": {
              "type": "vector",
              "url": "mapbox://districtr.ca_siskiyou_blocks20_points"
            },
            "sourceLayer": "ca_siskiyou_blocks20_points"
          },
          {
            "type": "fill",
            "source": {
              "type": "vector",
              "url": "mapbox://districtr.ca_siskiyou_blocks20"
            },
            "sourceLayer": "ca_siskiyou_blocks20"
          }
        ]
      },
      {
        "id": "blocks",
        "name": "Blocks",
        "unitType": "Blocks",
        "hideOnDefault": true,
        "columnSets": [
          {
            "type": "population",
            "name": "Population",
            "total": {
              "key": "ACS_15-19_",
              "name": "Total population",
              "sum": 42360,
              "min": 0,
              "max": 413
            },
            "subgroups": [
              {
                "key": "ACS_15-1_1",
                "name": "Black population",
                "sum": 482,
                "min": 0,
                "max": 35
              },
              {
                "key": "ACS_15-1_2",
                "name": "Asian population",
                "sum": 406,
                "min": 0,
                "max": 12
              },
              {
                "key": "ACS_15-1_3",
                "name": "Hispanic population",
                "sum": 4418,
                "min": 0,
                "max": 80
              }
            ]
          },
          {
            "type": "population",
            "name": "Citizen Voting Age Population",
            "total": {
              "key": "CVAP_15-_7",
              "name": "Total population",
              "sum": 31688,
              "min": 0,
              "max": 291
            },
            "subgroups": [
              {
                "key": "CVAP_15-_6",
                "name": "White population",
                "sum": 27824,
                "min": 0,
                "max": 258
              },
              {
                "key": "CVAP_15-_2",
                "name": "Black population",
                "sum": 298,
                "min": 0,
                "max": 20
              },
              {
                "key": "CVAP_15-19",
                "name": "American Indian population",
                "sum": 533,
                "min": 0,
                "max": 27
              },
              {
                "key": "CVAP_15-_1",
                "name": "Asian population",
                "sum": 175,
                "min": 0,
                "max": 8
              },
              {
                "key": "CVAP_15-_4",
                "name": "Native Hawaiian Pacific Islander population",
                "sum": 52,
                "min": 0,
                "max": 9
              },
              {
                "key": "CVAP_15-_3",
                "name": "Hispanic population",
                "sum": 1919,
                "min": 0,
                "max": 32
              }
            ]
          }
        ],
        "idColumn": {
          "name": "Geo ID",
          "key": "GEOID10"
        },
        "bounds": [
          [-123.7192, 40.9922],
          [-121.446, 42.0095]
        ],
        "tilesets": [
          {
            "type": "circle",
            "source": {
              "type": "vector",
              "url": "mapbox://districtr.ca_siskiyou_blocks_points"
            },
            "sourceLayer": "ca_siskiyou_blocks_points"
          },
          {
            "type": "fill",
            "source": {
              "type": "vector",
              "url": "mapbox://districtr.ca_siskiyou_blocks"
            },
            "sourceLayer": "ca_siskiyou_blocks"
          }
        ]
      }
    ],
    "districtingProblems": [
      {
        "name": "County",
        "numberOfParts": 5,
        "pluralNoun": "Supervisorial Districts"
      }
    ]
  },
  {
    "units": [
      {
        "id": "blocks20",
        "name": "2020 Blocks",
        "unitType": "Blocks",
        "columnSets": [
          {
            "type": "population",
            "name": "Population",
            "total": {
              "key": "LF_20_Total",
              "name": "Total population",
              "sum": 845389,
              "min": 0,
              "max": 2415
            },
            "subgroups": [
              {
                "key": "LF_20_White",
                "name": "White population",
                "sum": 361172,
                "min": 0,
                "max": 1152
              },
              {
                "key": "LF_20_AfAm",
                "name": "Black population",
                "sum": 13858,
                "min": 0,
                "max": 96
              },
              {
                "key": "LF_20_Asian",
                "name": "Asian population",
                "sum": 63257,
                "min": 0,
                "max": 442
              },
              {
                "key": "LF_20_Hispanic_or_Latino",
                "name": "Hispanic population",
                "sum": 366295,
                "min": 0,
                "max": 1804
              }
            ]
          },
          {
            "type": "population",
            "name": "Citizen Voting Age Population",
            "total": {
              "key": "CVAP_15-19_Total",
              "name": "Total population",
              "sum": 549325,
              "min": 0,
              "max": 1516
            },
            "subgroups": [
              {
                "key": "CVAP_15-19_AfAm",
                "name": "Black population",
                "sum": 9021,
                "min": 0,
                "max": 84
              },
              {
                "key": "CVAP_15-19_AiAn",
                "name": "American Indian population",
                "sum": 1307,
                "min": 0,
                "max": 32
              },
              {
                "key": "CVAP_15-19_Asian",
                "name": "Asian population",
                "sum": 35003,
                "min": 0,
                "max": 175
              },
              {
                "key": "CVAP_15-19_Hawaiian_API",
                "name": "Native Hawaiian Pacific Islander population",
                "sum": 710,
                "min": 0,
                "max": 25
              },
              {
                "key": "CVAP_15-19_Hispanic_or_Latino",
                "name": "Hispanic population",
                "sum": 170560,
                "min": 0,
                "max": 1056
              }
            ]
          }
        ],
        "idColumn": {
          "name": "Geo ID",
          "key": "GEOID20"
        },
        "bounds": [
          [
            -119.6363,
            33.1635
          ],
          [
            -118.6325,
            34.9012
          ]
        ],
        "tilesets": [
          {
            "type": "circle",
            "source": {
              "type": "vector",
              "url": "mapbox://districtr.ca_ventura_blocks20_points"
            },
            "sourceLayer": "ca_ventura_blocks20_points"
          },
          {
            "type": "fill",
            "source": {
              "type": "vector",
              "url": "mapbox://districtr.ca_ventura_blocks20"
            },
            "sourceLayer": "ca_ventura_blocks20"
          }
        ]
      },
      {
        "id": "blocks",
        "name": "Blocks",
        "unitType": "Blocks",
        "hideOnDefault": true,
        "columnSets": [
          {
            "type": "population",
            "name": "Population",
            "total": {
              "key": "ACS_15-19_Total",
              "name": "Total population",
              "sum": 849222,
              "min": 0,
              "max": 2004
            },
            "subgroups": [
              {
                "key": "ACS_15-19_AfAm",
                "name": "Black population",
                "sum": 12274,
                "min": 0,
                "max": 111
              },
              {
                "key": "ACS_15-19_Asian",
                "name": "Asian population",
                "sum": 57546,
                "min": 0,
                "max": 423
              },
              {
                "key": "ACS_15-19_Hispanic_or_Latino",
                "name": "Hispanic population",
                "sum": 358261,
                "min": 0,
                "max": 1309
              }
            ]
          },
          {
            "type": "population",
            "name": "Citizen Voting Age Population",
            "total": {
              "key": "CVAP_15-19_Total",
              "name": "Total population",
              "sum": 554082,
              "min": 0,
              "max": 1601
            },
            "subgroups": [
              {
                "key": "CVAP_15-19_NH_White",
                "name": "White population",
                "sum": 330116,
                "min": 0,
                "max": 1374
              },
              {
                "key": "CVAP_15-19_AfAm",
                "name": "Black population",
                "sum": 9105,
                "min": 0,
                "max": 84
              },
              {
                "key": "CVAP_15-19_AiAn",
                "name": "American Indian population",
                "sum": 1342,
                "min": 0,
                "max": 32
              },
              {
                "key": "CVAP_15-19_Asian",
                "name": "Asian population",
                "sum": 35311,
                "min": 0,
                "max": 175
              },
              {
                "key": "CVAP_15-19_Hawaiian_API",
                "name": "Native Hawaiian Pacific Islander population",
                "sum": 710,
                "min": 0,
                "max": 14
              },
              {
                "key": "CVAP_15-19_Hispanic_or_Latino",
                "name": "Hispanic population",
                "sum": 171007,
                "min": 0,
                "max": 464
              }
            ]
          }
        ],
        "idColumn": {
          "name": "Geo ID",
          "key": "GEOID10"
        },
        "bounds": [
          [-119.4783, 34.0025],
          [-118.6325, 34.9012]
        ],
        "tilesets": [
          {
            "type": "circle",
            "source": {
              "type": "vector",
              "url": "mapbox://districtr.ca_ventura_blocks_points"
            },
            "sourceLayer": "ca_ventura_blocks_points"
          },
          {
            "type": "fill",
            "source": {
              "type": "vector",
              "url": "mapbox://districtr.ca_ventura_blocks"
            },
            "sourceLayer": "ca_ventura_blocks"
          }
        ]
      }
    ],
    "state": "California",
    "id": "ca_ventura",
    "name": "Ventura County",
    "districtingProblems": [
      {
        "name": "County",
        "numberOfParts": 5,
        "pluralNoun": "Supervisorial Districts"
      }
    ]
  },
  {
    "id": "ca_yolo",
    "state": "California",
    "name": "Yolo County",
    "units": [
      {
        "id": "blocks20",
        "name": "2020 Blocks",
        "unitType": "Blocks",
        "columnSets": [
          {
            "type": "population",
            "name": "Population",
            "total": {
              "key": "LF_20_Total",
              "name": "Total population",
              "sum": 216922,
              "min": 0,
              "max": 2888
            },
            "subgroups": [
              {
                "key": "LF_20_White",
                "name": "White population",
                "sum": 94068,
                "min": 0,
                "max": 1640
              },
              {
                "key": "LF_20_AfAm",
                "name": "Black population",
                "sum": 5797,
                "min": 0,
                "max": 163
              },
              {
                "key": "LF_20_Asian",
                "name": "Asian population",
                "sum": 29881,
                "min": 0,
                "max": 826
              },
              {
                "key": "LF_20_Hispanic_or_Latino",
                "name": "Hispanic population",
                "sum": 71948,
                "min": 0,
                "max": 871
              }
            ]
          },
          {
            "type": "population",
            "name": "Citizen Voting Age Population",
            "total": {
              "key": "CVAP_15-19_Total",
              "name": "Total population",
              "sum": 142218,
              "min": 0,
              "max": 2124
            },
            "subgroups": [
              {
                "key": "CVAP_15-19_AfAm",
                "name": "Black population",
                "sum": 3693,
                "min": 0,
                "max": 112
              },
              {
                "key": "CVAP_15-19_AiAn",
                "name": "American Indian population",
                "sum": 367,
                "min": 0,
                "max": 49
              },
              {
                "key": "CVAP_15-19_Asian",
                "name": "Asian population",
                "sum": 16996,
                "min": 0,
                "max": 780
              },
              {
                "key": "CVAP_15-19_Hawaiian_API",
                "name": "Native Hawaiian Pacific Islander population",
                "sum": 524,
                "min": 0,
                "max": 46
              },
              {
                "key": "CVAP_15-19_Hispanic_or_Latino",
                "name": "Hispanic population",
                "sum": 33213,
                "min": 0,
                "max": 419
              }
            ]
          }
        ],
        "idColumn": {
          "name": "Geo ID",
          "key": "GEOID20"
        },
        "bounds": [
          [
            -122.422,
            38.313
          ],
          [
            -121.501,
            38.9259
          ]
        ],
        "tilesets": [
          {
            "type": "circle",
            "source": {
              "type": "vector",
              "url": "mapbox://districtr.ca_yolo_blocks20_points"
            },
            "sourceLayer": "ca_yolo_blocks20_points"
          },
          {
            "type": "fill",
            "source": {
              "type": "vector",
              "url": "mapbox://districtr.ca_yolo_blocks20"
            },
            "sourceLayer": "ca_yolo_blocks20"
          }
        ]
      },
      {
        "id": "blocks",
        "name": "Blocks",
        "unitType": "Blocks",
        "hideOnDefault": true,
        "columnSets": [
          {
            "type": "population",
            "name": "Population",
            "total": {
              "key": "ACS_15-19_Total",
              "name": "Total population",
              "sum": 216647,
              "min": 0,
              "max": 2897
            },
            "subgroups": [
              {
                "key": "ACS_15-19_AfAm",
                "name": "Black population",
                "sum": 4678,
                "min": 0,
                "max": 166
              },
              {
                "key": "ACS_15-19_Asian",
                "name": "Asian population",
                "sum": 29232,
                "min": 0,
                "max": 1389
              },
              {
                "key": "ACS_15-19_Hispanic_or_Latino",
                "name": "Hispanic population",
                "sum": 67657,
                "min": 0,
                "max": 904
              }
            ]
          },
          {
            "type": "population",
            "name": "Citizen Voting Age Population",
            "total": {
              "key": "CVAP_15-19_Total",
              "name": "Total population",
              "sum": 142579,
              "min": 0,
              "max": 2124
            },
            "subgroups": [
              {
                "key": "CVAP_15-19_NH_White",
                "name": "White population",
                "sum": 85912,
                "min": 0,
                "max": 907
              },
              {
                "key": "CVAP_15-19_AfAm",
                "name": "Black population",
                "sum": 3695,
                "min": 0,
                "max": 122
              },
              {
                "key": "CVAP_15-19_AiAn",
                "name": "American Indian population",
                "sum": 370,
                "min": 0,
                "max": 49
              },
              {
                "key": "CVAP_15-19_Asian",
                "name": "Asian population",
                "sum": 16999,
                "min": 0,
                "max": 780
              },
              {
                "key": "CVAP_15-19_Hawaiian_API",
                "name": "Native Hawaiian Pacific Islander population",
                "sum": 524,
                "min": 0,
                "max": 45
              },
              {
                "key": "CVAP_15-19_Hispanic_or_Latino",
                "name": "Hispanic population",
                "sum": 33268,
                "min": 0,
                "max": 419
              }
            ]
          }
        ],
        "idColumn": {
          "name": "Geo ID",
          "key": "GEOID10"
        },
        "bounds": [
          [-122.4229, 38.3133],
          [-121.5011, 38.926]
        ],
        "tilesets": [
          {
            "type": "circle",
            "source": {
              "type": "vector",
              "url": "mapbox://districtr.ca_yolo_blocks_points"
            },
            "sourceLayer": "ca_yolo_blocks_points"
          },
          {
            "type": "fill",
            "source": {
              "type": "vector",
              "url": "mapbox://districtr.ca_yolo_blocks"
            },
            "sourceLayer": "ca_yolo_blocks"
          }
        ]
      }
    ],
    "districtingProblems": [
      {
        "name": "County",
        "numberOfParts": 5,
        "pluralNoun": "Supervisorial Districts"
      }
    ]
  },
  {
    "name": "Solano County",
    "state": "California",
    "units": [
      {
        "id": "blocks20",
        "name": "2020 Blocks",
        "unitType": "Blocks",
        "columnSets": [
          {
            "type": "population",
            "name": "Population",
            "total": {
              "key": "LF_20_Total",
              "name": "Total population",
              "sum": 447857,
              "min": 0,
              "max": 1428
            },
            "subgroups": [
              {
                "key": "LF_20_White",
                "name": "White population",
                "sum": 154092,
                "min": 0,
                "max": 482
              },
              {
                "key": "LF_20_AfAm",
                "name": "Black population",
                "sum": 57632,
                "min": 0,
                "max": 372
              },
              {
                "key": "LF_20_Asian",
                "name": "Asian population",
                "sum": 70841,
                "min": 0,
                "max": 620
              },
              {
                "key": "LF_20_Hispanic_or_Latino",
                "name": "Hispanic population",
                "sum": 126264,
                "min": 0,
                "max": 859
              }
            ]
          },
          {
            "type": "population",
            "name": "Citizen Voting Age Population",
            "total": {
              "key": "CVAP_15-19_Total",
              "name": "Total population",
              "sum": 301176,
              "min": 0,
              "max": 3840
            },
            "subgroups": [
              {
                "key": "CVAP_15-19_AfAm",
                "name": "Black population",
                "sum": 45030,
                "min": 0,
                "max": 1896
              },
              {
                "key": "CVAP_15-19_AiAn",
                "name": "American Indian population",
                "sum": 1173,
                "min": 0,
                "max": 81
              },
              {
                "key": "CVAP_15-19_Asian",
                "name": "Asian population",
                "sum": 42794,
                "min": 0,
                "max": 355
              },
              {
                "key": "CVAP_15-19_Hawaiian_API",
                "name": "Native Hawaiian Pacific Islander population",
                "sum": 2287,
                "min": 0,
                "max": 39
              },
              {
                "key": "CVAP_15-19_Hispanic_or_Latino",
                "name": "Hispanic population",
                "sum": 54002,
                "min": 0,
                "max": 726
              }
            ]
          }
        ],
        "idColumn": {
          "name": "Geo ID",
          "key": "GEOID20"
        },
        "bounds": [
          [
            -122.407,
            38.0317
          ],
          [
            -121.5933,
            38.539
          ]
        ],
        "tilesets": [
          {
            "type": "circle",
            "source": {
              "type": "vector",
              "url": "mapbox://districtr.ca_solano_blocks20_points"
            },
            "sourceLayer": "ca_solano_blocks20_points"
          },
          {
            "type": "fill",
            "source": {
              "type": "vector",
              "url": "mapbox://districtr.ca_solano_blocks20"
            },
            "sourceLayer": "ca_solano_blocks20"
          }
        ]
      },
      {
        "id": "blocks",
        "name": "Blocks",
        "unitType": "Blocks",
        "hideOnDefault": true,
        "columnSets": [
          {
            "type": "population",
            "name": "Population",
            "total": {
              "key": "ACS_15-19_Total",
              "name": "Total population",
              "sum": 445936,
              "min": 0,
              "max": 4401
            },
            "subgroups": [
              {
                "key": "ACS_15-19_AfAm",
                "name": "Black population",
                "sum": 57704,
                "min": 0,
                "max": 1934
              },
              {
                "key": "ACS_15-19_Asian",
                "name": "Asian population",
                "sum": 65888,
                "min": 0,
                "max": 681
              },
              {
                "key": "ACS_15-19_Hispanic_or_Latino",
                "name": "Hispanic population",
                "sum": 116262,
                "min": 0,
                "max": 1350
              }
            ]
          },
          {
            "type": "population",
            "name": "Citizen Voting Age Population",
            "total": {
              "key": "CVAP_15-19_Total",
              "name": "Total population",
              "sum": 305666,
              "min": 0,
              "max": 3840
            },
            "subgroups": [
              {
                "key": "CVAP_15-19_NH_White",
                "name": "White population",
                "sum": 152633,
                "min": 0,
                "max": 992
              },
              {
                "key": "CVAP_15-19_AfAm",
                "name": "Black population",
                "sum": 45170,
                "min": 0,
                "max": 1896
              },
              {
                "key": "CVAP_15-19_AiAn",
                "name": "American Indian population",
                "sum": 1179,
                "min": 0,
                "max": 81
              },
              {
                "key": "CVAP_15-19_Asian",
                "name": "Asian population",
                "sum": 43999,
                "min": 0,
                "max": 411
              },
              {
                "key": "CVAP_15-19_Hawaiian_API",
                "name": "Native Hawaiian Pacific Islander population",
                "sum": 2311,
                "min": 0,
                "max": 39
              },
              {
                "key": "CVAP_15-19_Hispanic_or_Latino",
                "name": "Hispanic population",
                "sum": 54985,
                "min": 0,
                "max": 726
              }
            ]
          }
        ],
        "idColumn": {
          "name": "Geo ID",
          "key": "GEOID10"
        },
        "bounds": [
          [-122.407, 38.0317],
          [-121.5933, 38.5391]
        ],
        "tilesets": [
          {
            "type": "circle",
            "source": {
              "type": "vector",
              "url": "mapbox://districtr.ca_solano_blocks_points"
            },
            "sourceLayer": "ca_solano_blocks_points"
          },
          {
            "type": "fill",
            "source": {
              "type": "vector",
              "url": "mapbox://districtr.ca_solano_blocks"
            },
            "sourceLayer": "ca_solano_blocks"
          }
        ]
      }
    ],
    "id": "ca_solano",
    "districtingProblems": [
      {
        "name": "County",
        "numberOfParts": 5,
        "pluralNoun": "Supervisorial Districts"
      }
    ]
  },
  {
    "state": "California",
    "id": "ca_kings",
    "units": [
      {
        "id": "blocks",
        "name": "Blocks",
        "unitType": "Blocks",
        "columnSets": [
          {
            "type": "population",
            "name": "Population",
            "total": {
              "key": "Est_Population",
              "name": "Total population",
              "sum": 138728,
              "min": 0,
              "max": 946
            },
            "subgroups": []
          },
          {
            "type": "population",
            "name": "Citizen Voting Age Population",
            "total": {
              "key": "CVAP_Total",
              "name": "Total population",
              "sum": 82585,
              "min": 0,
              "max": 1014
            },
            "subgroups": [
              {
                "key": "CVAP_White",
                "name": "White population",
                "sum": 36150,
                "min": 0,
                "max": 474
              },
              {
                "key": "CVAP_Black",
                "name": "Black population",
                "sum": 5299,
                "min": 0,
                "max": 247
              },
              {
                "key": "CVAP_Asian_Amer",
                "name": "Asian population",
                "sum": 4372,
                "min": 0,
                "max": 55
              },
              {
                "key": "CVAP_Latino",
                "name": "Hispanic population",
                "sum": 35135,
                "min": 0,
                "max": 299
              },
              {
                "key": "CVAP_Native_Amer",
                "name": "Native American population",
                "sum": 1095,
                "min": 0,
                "max": 85
              },
              {
                "key": "CVAP_Pacific_Isl",
                "name": "Native Hawaiian Pacific Islander population",
                "sum": 61,
                "min": 0,
                "max": 5
              },
              {
                "key": "CVAP_Other",
                "name": "Other population",
                "sum": 473,
                "min": 0,
                "max": 40
              }
            ]
          },
          {
            "type": "population",
            "name": "Percentages",
            "total": {
              "key": "ChildAtHome",
              "name": "Children at home",
              "sum": 92,
              "min": 0,
              "max": 1
            },
            "subgroups": [
              {
                "key": "Renters",
                "name": "Renter percent",
                "sum": 124,
                "min": 0,
                "max": 1
              },
              {
                "key": "Apts",
                "name": "Multi-family residents",
                "sum": 57,
                "min": 0,
                "max": 1
              },
              {
                "key": "HSGrads",
                "name": "High school graduate",
                "sum": 306,
                "min": 0,
                "max": 1
              },
              {
                "key": "CollegeGrads",
                "name": "College graduate",
                "sum": 125,
                "min": 0,
                "max": 1
              },
              {
                "key": "Inc75",
                "name": ">$75k income",
                "sum": 188,
                "min": 0,
                "max": 1
              },
              {
                "key": "SpanishAtHome",
                "name": "Spanish spoken at home",
                "sum": 59,
                "min": 0,
                "max": 1
              },
              {
                "key": "AsnLangAtHome",
                "name": "Asian languages spoken at home",
                "sum": 8,
                "min": 0,
                "max": 1
              },
              {
                "key": "OthLangAtHome",
                "name": "Other languages spoken at home",
                "sum": 9,
                "min": 0,
                "max": 1
              }
            ]
          }
        ],
        "idColumn": {
          "name": "Geo ID",
          "key": "GEOID20"
        },
        "bounds": [
          [-120.3151, 35.7886],
          [-119.4744, 36.489]
        ],
        "tilesets": [
          {
            "type": "circle",
            "source": {
              "type": "vector",
              "url": "mapbox://districtr.ca_kings_blocks_points"
            },
            "sourceLayer": "ca_kings_blocks_points"
          },
          {
            "type": "fill",
            "source": {
              "type": "vector",
              "url": "mapbox://districtr.ca_kings_blocks"
            },
            "sourceLayer": "ca_kings_blocks"
          },
          {
            "type": "fill",
            "source": {
              "type": "vector",
              "url": "mapbox://districtr.kingsdata3_blockgroups"
            },
            "sourceLayer": "kingsdata3_blockgroups"
          }
        ]
      }
    ],
    "name": "Kings County",
    "districtingProblems": [
      {
        "name": "County Supervisors",
        "numberOfParts": 5,
        "pluralNoun": "Supervisorial Districts"
      }
    ]
  },
  {
    "units": [
      {
        "id": "blocks",
        "name": "Blocks",
        "unitType": "Blocks",
        "columnSets": [
          {
            "type": "population",
            "name": "Population",
            "total": {
              "key": "Est_Population",
              "name": "Total population",
              "sum": 272465,
              "min": 0,
              "max": 1895
            },
            "subgroups": []
          },
          {
            "type": "population",
            "name": "Citizen Voting Age Population",
            "total": {
              "key": "CVAP_Total",
              "name": "Total population",
              "sum": 150062,
              "min": 0,
              "max": 1520
            },
            "subgroups": [
              {
                "key": "CVAP_White",
                "name": "White population",
                "sum": 58970,
                "min": 0,
                "max": 304
              },
              {
                "key": "CVAP_Black",
                "name": "Black population",
                "sum": 6786,
                "min": 0,
                "max": 483
              },
              {
                "key": "CVAP_Asian_Amer",
                "name": "Asian population",
                "sum": 12451,
                "min": 0,
                "max": 427
              },
              {
                "key": "CVAP_Latino",
                "name": "Hispanic population",
                "sum": 69095,
                "min": 0,
                "max": 721
              },
              {
                "key": "CVAP_Native_Amer",
                "name": "Native American population",
                "sum": 1677,
                "min": 0,
                "max": 45
              },
              {
                "key": "CVAP_Pacific_Isl",
                "name": "Native Hawaiian Pacific Islander population",
                "sum": 379,
                "min": 0,
                "max": 81
              },
              {
                "key": "CVAP_Other",
                "name": "Other population",
                "sum": 701,
                "min": 0,
                "max": 142
              }
            ]
          },
          {
            "type": "population",
            "name": "Percentages",
            "total": {
              "key": "ChildAtHome",
              "name": "Children at home",
              "sum": 92,
              "min": 0,
              "max": 1
            },
            "subgroups": [
              {
                "key": "Renters",
                "name": "Renter percent",
                "sum": 124,
                "min": 0,
                "max": 1
              },
              {
                "key": "Apts",
                "name": "Multi-family residents",
                "sum": 57,
                "min": 0,
                "max": 1
              },
              {
                "key": "HSGrads",
                "name": "High school graduate",
                "sum": 306,
                "min": 0,
                "max": 1
              },
              {
                "key": "CollegeGrads",
                "name": "College graduate",
                "sum": 125,
                "min": 0,
                "max": 1
              },
              {
                "key": "Inc75",
                "name": ">$75k income",
                "sum": 188,
                "min": 0,
                "max": 1
              },
              {
                "key": "SpanishAtHome",
                "name": "Spanish spoken at home",
                "sum": 59,
                "min": 0,
                "max": 1
              },
              {
                "key": "AsnLangAtHome",
                "name": "Asian languages spoken at home",
                "sum": 8,
                "min": 0,
                "max": 1
              },
              {
                "key": "OthLangAtHome",
                "name": "Other languages spoken at home",
                "sum": 9,
                "min": 0,
                "max": 1
              }
            ]
          }
        ],
        "idColumn": {
          "name": "Geo ID",
          "key": "GEOID20"
        },
        "bounds": [
          [-121.2486, 36.7404],
          [-120.052, 37.6334]
        ],
        "tilesets": [
          {
            "type": "circle",
            "source": {
              "type": "vector",
              "url": "mapbox://districtr.ca_merced_blocks_points"
            },
            "sourceLayer": "ca_merced_blocks_points"
          },
          {
            "type": "fill",
            "source": {
              "type": "vector",
              "url": "mapbox://districtr.ca_merced_blocks"
            },
            "sourceLayer": "ca_merced_blocks"
          },
          {
            "type": "fill",
            "source": {
              "type": "vector",
              "url": "mapbox://districtr.merceddata2_blockgroups"
            },
            "sourceLayer": "merceddata2_blockgroups"
          }
        ]
      }
    ],
    "name": "Merced County",
    "state": "California",
    "id": "ca_merced",
    "districtingProblems": [
      {
        "name": "County Supervisors",
        "numberOfParts": 5,
        "pluralNoun": "Supervisorial Districts"
      }
    ]
  },
  {
    "units": [
      {
        "id": "blocks",
        "name": "Blocks",
        "unitType": "Blocks",
        "columnSets": [
          {
            "type": "population",
            "name": "Population",
            "total": {
              "key": "Est_Population",
              "name": "Total population",
              "sum": 1002250,
              "min": 0,
              "max": 3013
            },
            "subgroups": []
          },
          {
            "type": "population",
            "name": "Citizen Voting Age Population",
            "total": {
              "key": "CVAP_Total",
              "name": "Total population",
              "sum": 584941,
              "min": 0,
              "max": 2654
            },
            "subgroups": [
              {
                "key": "CVAP_White",
                "name": "White population",
                "sum": 233833,
                "min": 0,
                "max": 597
              },
              {
                "key": "CVAP_Black",
                "name": "Black population",
                "sum": 33676,
                "min": 0,
                "max": 370
              },
              {
                "key": "CVAP_Asian_Amer",
                "name": "Asian population",
                "sum": 60803,
                "min": 0,
                "max": 399
              },
              {
                "key": "CVAP_Latino",
                "name": "Hispanic population",
                "sum": 247196,
                "min": 0,
                "max": 1599
              },
              {
                "key": "CVAP_Native_Amer",
                "name": "Native American population",
                "sum": 6871,
                "min": 0,
                "max": 144
              },
              {
                "key": "CVAP_Pacific_Isl",
                "name": "Native Hawaiian Pacific Islander population",
                "sum": 503,
                "min": 0,
                "max": 60
              },
              {
                "key": "CVAP_Other",
                "name": "Other population",
                "sum": 1864,
                "min": 0,
                "max": 45
              }
            ]
          },
          {
            "type": "population",
            "name": "Percentages",
            "total": {
              "key": "ChildAtHome",
              "name": "Children at home",
              "sum": 92,
              "min": 0,
              "max": 1
            },
            "subgroups": [
              {
                "key": "Renters",
                "name": "Renter percent",
                "sum": 124,
                "min": 0,
                "max": 1
              },
              {
                "key": "Apts",
                "name": "Multi-family residents",
                "sum": 57,
                "min": 0,
                "max": 1
              },
              {
                "key": "HSGrads",
                "name": "High school graduate",
                "sum": 306,
                "min": 0,
                "max": 1
              },
              {
                "key": "CollegeGrads",
                "name": "College graduate",
                "sum": 125,
                "min": 0,
                "max": 1
              },
              {
                "key": "Inc75",
                "name": ">$75k income",
                "sum": 188,
                "min": 0,
                "max": 1
              },
              {
                "key": "SpanishAtHome",
                "name": "Spanish spoken at home",
                "sum": 59,
                "min": 0,
                "max": 1
              },
              {
                "key": "AsnLangAtHome",
                "name": "Asian languages spoken at home",
                "sum": 8,
                "min": 0,
                "max": 1
              },
              {
                "key": "OthLangAtHome",
                "name": "Other languages spoken at home",
                "sum": 9,
                "min": 0,
                "max": 1
              }
            ]
          }
        ],
        "idColumn": {
          "name": "Geo ID",
          "key": "GEOID20"
        },
        "bounds": [
          [-120.9187, 35.9069],
          [-118.3606, 37.5858]
        ],
        "tilesets": [
          {
            "type": "circle",
            "source": {
              "type": "vector",
              "url": "mapbox://districtr.ca_fresno_blocks_points"
            },
            "sourceLayer": "ca_fresno_blocks_points"
          },
          {
            "type": "fill",
            "source": {
              "type": "vector",
              "url": "mapbox://districtr.ca_fresno_blocks"
            },
            "sourceLayer": "ca_fresno_blocks"
          },
          {
            "type": "fill",
            "source": {
              "type": "vector",
              "url": "mapbox://districtr.fresnodata_blockgroups"
            },
            "sourceLayer": "fresnodata_blockgroups"
          }
        ]
      }
    ],
    "name": "Fresno County",
    "state": "California",
    "id": "ca_fresno",
    "districtingProblems": [
      {
        "name": "City Council",
        "numberOfParts": 5,
        "pluralNoun": "Supervisorial Districts"
      }
    ]
  },
  {
    "id": "ca_nevada",
    "state": "California",
    "name": "Nevada County",
    "units": [
      {
        "id": "blocks",
        "name": "Blocks",
        "unitType": "Blocks",
        "columnSets": [
          {
            "type": "population",
            "name": "Population",
            "total": {
              "key": "Est_Population",
              "name": "Total population",
              "sum": 99244,
              "min": 0,
              "max": 1097
            },
            "subgroups": []
          },
          {
            "type": "population",
            "name": "Citizen Voting Age Population",
            "total": {
              "key": "CVAP_Total",
              "name": "Total population",
              "sum": 80049,
              "min": 0,
              "max": 643
            },
            "subgroups": [
              {
                "key": "CVAP_White",
                "name": "White population",
                "sum": 70855,
                "min": 0,
                "max": 528
              },
              {
                "key": "CVAP_Black",
                "name": "Black population",
                "sum": 593,
                "min": 0,
                "max": 99
              },
              {
                "key": "CVAP_Asian_Amer",
                "name": "Asian population",
                "sum": 1218,
                "min": 0,
                "max": 42
              },
              {
                "key": "CVAP_Latino",
                "name": "Hispanic population",
                "sum": 5612,
                "min": 0,
                "max": 281
              },
              {
                "key": "CVAP_Native_Amer",
                "name": "Native American population",
                "sum": 1447,
                "min": 0,
                "max": 47
              },
              {
                "key": "CVAP_Pacific_Isl",
                "name": "Native Hawaiian Pacific Islander population",
                "sum": 109,
                "min": 0,
                "max": 26
              },
              {
                "key": "CVAP_Other",
                "name": "Other population",
                "sum": 212,
                "min": 0,
                "max": 35
              }
            ]
          }
        ],
        "idColumn": {
          "name": "Geo ID",
          "key": "GEOID20"
        },
        "bounds": [
          [-121.2798, 39.0052],
          [-120.0038, 39.5269]
        ],
        "tilesets": [
          {
            "type": "circle",
            "source": {
              "type": "vector",
              "url": "mapbox://districtr.ca_nevada_blocks_points"
            },
            "sourceLayer": "ca_nevada_blocks_points"
          },
          {
            "type": "fill",
            "source": {
              "type": "vector",
              "url": "mapbox://districtr.ca_nevada_blocks"
            },
            "sourceLayer": "ca_nevada_blocks"
          },
          {
            "type": "fill",
            "source": {
              "type": "vector",
              "url": "mapbox://districtr.canvdata_blockgroups"
            },
            "sourceLayer": "canvdata_blockgroups"
          }
        ]
      }
    ],
    "districtingProblems": [
      {
        "name": "City Council",
        "numberOfParts": 5,
        "pluralNoun": "Supervisorial Districts"
      }
    ]
  },
  {
    "name": "Marina",
    "state": "California",
    "units": [
      {
        "id": "blocks",
        "name": "Blocks",
        "unitType": "Blocks",
        "columnSets": [
          {
            "type": "population",
            "name": "Population",
            "total": {
              "key": "Pop_EST2019_v1",
              "name": "Total population",
              "sum": 22372,
              "min": 0,
              "max": 1631
            },
            "subgroups": []
          },
          {
            "type": "population",
            "name": "Citizen Voting Age Population",
            "total": {
              "key": "st1519_m2_totbyagg",
              "name": "Total population",
              "sum": 14586,
              "min": 0,
              "max": 1017
            },
            "subgroups": [
              {
                "key": "st1519_m2_nhw",
                "name": "White population",
                "sum": 6539,
                "min": 0,
                "max": 590
              },
              {
                "key": "st1519_m2_nhb",
                "name": "Black population",
                "sum": 1140,
                "min": 0,
                "max": 119
              },
              {
                "key": "st1519_m2_nha",
                "name": "Asian population",
                "sum": 2950,
                "min": 0,
                "max": 224
              },
              {
                "key": "st1519_m2_h",
                "name": "Hispanic population",
                "sum": 2917,
                "min": 0,
                "max": 204
              },
              {
                "key": "st1519_m2_nhpi",
                "name": "Native Hawaiian / Pacific Islander population",
                "sum": 283,
                "min": 0,
                "max": 65
              },
              {
                "key": "st1519_m2_nhi",
                "name": "American Indian population",
                "sum": 179,
                "min": 0,
                "max": 35
              },
              {
                "key": "st1519_m2_nhoth",
                "name": "Other population",
                "sum": 575,
                "min": 0,
                "max": 93
              }
            ]
          },
          {
            "type": "population",
            "name": "Percentages",
            "total": {
              "key": "ChildAtHome",
              "name": "Children at home",
              "sum": 92,
              "min": 0,
              "max": 1
            },
            "subgroups": [
              {
                "key": "Renters",
                "name": "Renter percent",
                "sum": 124,
                "min": 0,
                "max": 1
              },
              {
                "key": "Apts",
                "name": "Multi-family residents",
                "sum": 57,
                "min": 0,
                "max": 1
              },
              {
                "key": "HSGrads",
                "name": "High school graduate",
                "sum": 306,
                "min": 0,
                "max": 1
              },
              {
                "key": "CollegeGrads",
                "name": "College graduate",
                "sum": 125,
                "min": 0,
                "max": 1
              },
              {
                "key": "Inc75",
                "name": ">$75k income",
                "sum": 188,
                "min": 0,
                "max": 1
              },
              {
                "key": "SpanishAtHome",
                "name": "Spanish spoken at home",
                "sum": 59,
                "min": 0,
                "max": 1
              },
              {
                "key": "AsnLangAtHome",
                "name": "Asian languages spoken at home",
                "sum": 8,
                "min": 0,
                "max": 1
              },
              {
                "key": "OthLangAtHome",
                "name": "Other languages spoken at home",
                "sum": 9,
                "min": 0,
                "max": 1
              }
            ]
          }
        ],
        "idColumn": {
          "name": "Geo ID",
          "key": "GEOID20"
        },
        "bounds": [
          [-121.8208, 36.6523],
          [-121.7451, 36.7285]
        ],
        "tilesets": [
          {
            "type": "circle",
            "source": {
              "type": "vector",
              "url": "mapbox://districtr.ca_marina_blocks_points"
            },
            "sourceLayer": "ca_marina_blocks_points"
          },
          {
            "type": "fill",
            "source": {
              "type": "vector",
              "url": "mapbox://districtr.ca_marina_blocks"
            },
            "sourceLayer": "ca_marina_blocks"
          },
          {
            "type": "fill",
            "source": {
              "type": "vector",
              "url": "mapbox://districtr.marinadata_blockgroups"
            },
            "sourceLayer": "marinadata_blockgroups"
          }
        ]
      }
    ],
    "id": "ca_marina",
    "districtingProblems": [
      {
        "name": "City Council",
        "numberOfParts": 4,
        "pluralNoun": "City Council Districts"
      }
    ]
  },
  {
    "state": "California",
    "units": [
      {
        "id": "blocks",
        "name": "Blocks",
        "unitType": "Blocks",
        "columnSets": [
          {
            "type": "population",
            "name": "Population",
            "total": {
              "key": "Est_Population",
              "name": "Total population",
              "sum": 18132,
              "min": 0,
              "max": 540
            },
            "subgroups": []
          },
          {
            "type": "population",
            "name": "Citizen Voting Age Population",
            "total": {
              "key": "CVAP_Total",
              "name": "Total population",
              "sum": 14084,
              "min": 0,
              "max": 362
            },
            "subgroups": [
              {
                "key": "CVAP_White",
                "name": "White population",
                "sum": 11160,
                "min": 0,
                "max": 304
              },
              {
                "key": "CVAP_Black",
                "name": "Black population",
                "sum": 167,
                "min": 0,
                "max": 21
              },
              {
                "key": "CVAP_Asian_Amer",
                "name": "Asian population",
                "sum": 647,
                "min": 0,
                "max": 55
              },
              {
                "key": "CVAP_Latino",
                "name": "Hispanic population",
                "sum": 1807,
                "min": 0,
                "max": 78
              },
              {
                "key": "CVAP_Native_Amer",
                "name": "Native American population",
                "sum": 212,
                "min": 0,
                "max": 18
              },
              {
                "key": "CVAP_Pacific_Isl",
                "name": "Native Hawaiian Pacific Islander population",
                "sum": 60,
                "min": 0,
                "max": 60
              },
              {
                "key": "CVAP_Other",
                "name": "Other population",
                "sum": 30,
                "min": 0,
                "max": 13
              }
            ]
          },
          {
            "type": "population",
            "name": "Percentages",
            "total": {
              "key": "ChildAtHome",
              "name": "Children at home",
              "sum": 92,
              "min": 0,
              "max": 1
            },
            "subgroups": [
              {
                "key": "Renters",
                "name": "Renter percent",
                "sum": 124,
                "min": 0,
                "max": 1
              },
              {
                "key": "Apts",
                "name": "Multi-family residents",
                "sum": 57,
                "min": 0,
                "max": 1
              },
              {
                "key": "HSGrads",
                "name": "High school graduate",
                "sum": 306,
                "min": 0,
                "max": 1
              },
              {
                "key": "CollegeGrads",
                "name": "College graduate",
                "sum": 125,
                "min": 0,
                "max": 1
              },
              {
                "key": "Inc75",
                "name": ">$75k income",
                "sum": 188,
                "min": 0,
                "max": 1
              },
              {
                "key": "SpanishAtHome",
                "name": "Spanish spoken at home",
                "sum": 59,
                "min": 0,
                "max": 1
              },
              {
                "key": "AsnLangAtHome",
                "name": "Asian languages spoken at home",
                "sum": 8,
                "min": 0,
                "max": 1
              },
              {
                "key": "OthLangAtHome",
                "name": "Other languages spoken at home",
                "sum": 9,
                "min": 0,
                "max": 1
              }
            ]
          }
        ],
        "idColumn": {
          "name": "Geo ID",
          "key": "GEOID20"
        },
        "bounds": [
          [-120.6095, 35.1018],
          [-120.5513, 35.1468]
        ],
        "tilesets": [
          {
            "type": "circle",
            "source": {
              "type": "vector",
              "url": "mapbox://districtr.ca_arroyo_blocks_points"
            },
            "sourceLayer": "ca_arroyo_blocks_points"
          },
          {
            "type": "fill",
            "source": {
              "type": "vector",
              "url": "mapbox://districtr.ca_arroyo_blocks"
            },
            "sourceLayer": "ca_arroyo_blocks"
          },
          {
            "type": "fill",
            "source": {
              "type": "vector",
              "url": "mapbox://districtr.arroyodata_blockgroups"
            },
            "sourceLayer": "arroyodata_blockgroups"
          }
        ]
      }
    ],
    "name": "Arroyo Grande",
    "id": "ca_arroyo",
    "districtingProblems": [
      {
        "name": "City Council",
        "numberOfParts": 4,
        "pluralNoun": "City Council Districts"
      }
    ]
  },
  {
    "name": "Contra Costa",
    "units": [
      {
        "id": "blockgroups",
        "name": "Block Groups",
        "unitType": "Block Groups",
        "hideOnDefault": true,
        "columnSets": [
          {
            "type": "population",
            "name": "Population",
            "total": {
              "key": "TOTPOP",
              "name": "Total Population",
              "sum": 1142251,
              "min": 382,
              "max": 10070
            },
            "subgroups": [
              {
                "key": "NH_WHITE",
                "name": "White population",
                "sum": 500592,
                "min": 0,
                "max": 4904
              },
              {
                "key": "NH_BLACK",
                "name": "Black population",
                "sum": 95892,
                "min": 0,
                "max": 1646
              },
              {
                "key": "HISP",
                "name": "Hispanic population",
                "sum": 292298,
                "min": 0,
                "max": 2716
              },
              {
                "key": "NH_ASIAN",
                "name": "Asian population",
                "sum": 188237,
                "min": 0,
                "max": 6063
              },
              {
                "key": "NH_AMIN",
                "name": "American Indian population",
                "sum": 2278,
                "min": 0,
                "max": 171
              },
              {
                "key": "NH_NHPI",
                "name": "Native Hawaiian and Pacific Islander population",
                "sum": 5297,
                "min": 0,
                "max": 534
              },
              {
                "key": "NH_OTHER",
                "name": "Other races",
                "sum": 3657,
                "min": 0,
                "max": 270
              },
              {
                "key": "NH_2MORE",
                "name": "Two or more races",
                "sum": 54000,
                "min": 0,
                "max": 831
              }
            ]
          }
        ],
        "idColumn": {
          "name": "2015-2019 ACS GEOID",
          "key": "GEOID"
        },
        "bounds": [
          [-122.4295, 37.7186],
          [-121.5341, 38.0999]
        ],
        "tilesets": [
          {
            "type": "fill",
            "source": {
              "type": "vector",
              "url": "mapbox://districtr.contracosta_blockgroups"
            },
            "sourceLayer": "contracosta_blockgroups"
          },
          {
            "type": "circle",
            "source": {
              "type": "vector",
              "url": "mapbox://districtr.contracosta_blockgroups_points"
            },
            "sourceLayer": "contracosta_blockgroups_points"
          }
        ]
      }
    ],
    "id": "contracosta",
    "state": "California",
    "districtingProblems": [
      {
        "name": "Supervisoral",
        "numberOfParts": 5,
        "pluralNoun": "Supervisoral Districts"
      }
    ]
  },
  {
    "units": [
      {
        "id": "blocks",
        "name": "Blocks",
        "unitType": "Blocks",
        "columnSets": [
          {
            "type": "population",
            "name": "Population",
            "total": {
              "key": "Est_Population",
              "name": "Total population",
              "sum": 768535,
              "min": 0,
              "max": 2363
            },
            "subgroups": []
          },
          {
            "type": "population",
            "name": "Citizen Voting Age Population",
            "total": {
              "key": "CVAP_Total",
              "name": "Total population",
              "sum": 500930,
              "min": 0,
              "max": 1754
            },
            "subgroups": [
              {
                "key": "CVAP_White",
                "name": "White population",
                "sum": 236376,
                "min": 0,
                "max": 861
              },
              {
                "key": "CVAP_Black",
                "name": "Black population",
                "sum": 15549,
                "min": 0,
                "max": 174
              },
              {
                "key": "CVAP_Asian_Amer",
                "name": "Asian population",
                "sum": 147170,
                "min": 0,
                "max": 895
              },
              {
                "key": "CVAP_Latino",
                "name": "Hispanic population",
                "sum": 89368,
                "min": 0,
                "max": 323
              },
              {
                "key": "CVAP_Native_Amer",
                "name": "Native American population",
                "sum": 2197,
                "min": 0,
                "max": 113
              },
              {
                "key": "CVAP_Pacific_Isl",
                "name": "Native Hawaiian Pacific Islander population",
                "sum": 6696,
                "min": 0,
                "max": 234
              },
              {
                "key": "CVAP_Other",
                "name": "Other population",
                "sum": 3573,
                "min": 0,
                "max": 90
              }
            ]
          },
          {
            "type": "population",
            "name": "Percentages",
            "total": {
              "key": "ChildAtHome",
              "name": "Children at home",
              "sum": 5,
              "min": 0.0,
              "max": 1
            },
            "subgroups": [
              {
                "key": "Renters",
                "name": "Renter percent",
                "sum": 8,
                "min": 0.0,
                "max": 1
              },
              {
                "key": "Apts",
                "name": "Multi-family residents",
                "sum": 7,
                "min": 0.0,
                "max": 1
              },
              {
                "key": "HSGrads",
                "name": "High school graduate",
                "sum": 17,
                "min": 0.0,
                "max": 1
              },
              {
                "key": "CollegeGrads",
                "name": "College graduate",
                "sum": 9,
                "min": 0.0,
                "max": 1
              },
              {
                "key": "Inc75",
                "name": ">$75k income",
                "sum": 11,
                "min": 0.0,
                "max": 1
              },
              {
                "key": "SpanishAtHome",
                "name": "Spanish spoken at home",
                "sum": 4,
                "min": 0.0,
                "max": 1
              },
              {
                "key": "AsnLangAtHome",
                "name": "Asian languages spoken at home",
                "sum": 1,
                "min": 0.0,
                "max": 1
              },
              {
                "key": "OthLangAtHome",
                "name": "Other languages spoken at home",
                "sum": 1,
                "min": 0.0,
                "max": 1
              }
            ]
          }
        ],
        "idColumn": {
          "name": "Geo ID",
          "key": "GEOID20"
        },
        "bounds": [
          [-122.5882, 37.0539],
          [-122.0815, 37.7086]
        ],
        "tilesets": [
          {
            "type": "circle",
            "source": {
              "type": "vector",
              "url": "mapbox://districtr.ca_sm_county_blocks_points"
            },
            "sourceLayer": "ca_sm_county_blocks_points"
          },
          {
            "type": "fill",
            "source": {
              "type": "vector",
              "url": "mapbox://districtr.ca_sm_county_blocks"
            },
            "sourceLayer": "ca_sm_county_blocks"
          },
          {
            "type": "fill",
            "source": {
              "type": "vector",
              "url": "mapbox://districtr.sanmcodata_blockgroups"
            },
            "sourceLayer": "sanmcodata_blockgroups"
          }
        ]
      }
    ],
    "state": "California",
    "id": "ca_sm_county",
    "name": "San Mateo County",
    "districtingProblems": [
      {
        "name": "City Council",
        "numberOfParts": 5,
        "pluralNoun": "Supervisorial Districts"
      }
    ]
  },
  {
    "id": "ca_sanbenito",
    "units": [
      {
        "id": "blocks",
        "name": "Blocks",
        "unitType": "Blocks",
        "columnSets": [
          {
            "type": "population",
            "name": "Population",
            "total": {
              "key": "Est_Population",
              "name": "Total population",
              "sum": 60376,
              "min": 0,
              "max": 961
            },
            "subgroups": []
          },
          {
            "type": "population",
            "name": "Citizen Voting Age Population",
            "total": {
              "key": "CVAP_Total",
              "name": "Total population",
              "sum": 38168,
              "min": 0,
              "max": 746
            },
            "subgroups": [
              {
                "key": "CVAP_White",
                "name": "White population",
                "sum": 16754,
                "min": 0,
                "max": 481
              },
              {
                "key": "CVAP_Black",
                "name": "Black population",
                "sum": 437,
                "min": 0,
                "max": 26
              },
              {
                "key": "CVAP_Asian_Amer",
                "name": "Asian population",
                "sum": 1422,
                "min": 0,
                "max": 53
              },
              {
                "key": "CVAP_Latino",
                "name": "Hispanic population",
                "sum": 19095,
                "min": 0,
                "max": 427
              },
              {
                "key": "CVAP_Native_Amer",
                "name": "Native American population",
                "sum": 283,
                "min": 0,
                "max": 18
              },
              {
                "key": "CVAP_Pacific_Isl",
                "name": "Native Hawaiian Pacific Islander population",
                "sum": 34,
                "min": 0,
                "max": 7
              },
              {
                "key": "CVAP_Other",
                "name": "Other population",
                "sum": 141,
                "min": 0,
                "max": 37
              }
            ]
          },
          {
            "type": "population",
            "name": "Percentages",
            "total": {
              "key": "ChildAtHome",
              "name": "Children at home",
              "sum": 5,
              "min": 0.0,
              "max": 1
            },
            "subgroups": [
              {
                "key": "Renters",
                "name": "Renter percent",
                "sum": 8,
                "min": 0.0,
                "max": 1
              },
              {
                "key": "Apts",
                "name": "Multi-family residents",
                "sum": 7,
                "min": 0.0,
                "max": 1
              },
              {
                "key": "HSGrads",
                "name": "High school graduate",
                "sum": 17,
                "min": 0.0,
                "max": 1
              },
              {
                "key": "CollegeGrads",
                "name": "College graduate",
                "sum": 9,
                "min": 0.0,
                "max": 1
              },
              {
                "key": "Inc75",
                "name": ">$75k income",
                "sum": 11,
                "min": 0.0,
                "max": 1
              },
              {
                "key": "SpanishAtHome",
                "name": "Spanish spoken at home",
                "sum": 4,
                "min": 0.0,
                "max": 1
              },
              {
                "key": "AsnLangAtHome",
                "name": "Asian languages spoken at home",
                "sum": 1,
                "min": 0.0,
                "max": 1
              },
              {
                "key": "OthLangAtHome",
                "name": "Other languages spoken at home",
                "sum": 1,
                "min": 0.0,
                "max": 1
              }
            ]
          }
        ],
        "idColumn": {
          "name": "Geo ID",
          "key": "GEOID20"
        },
        "bounds": [
          [-121.644, 36.1968],
          [-120.5966, 36.9889]
        ],
        "tilesets": [
          {
            "type": "circle",
            "source": {
              "type": "vector",
              "url": "mapbox://districtr.ca_sanbenito_blocks_points"
            },
            "sourceLayer": "ca_sanbenito_blocks_points"
          },
          {
            "type": "fill",
            "source": {
              "type": "vector",
              "url": "mapbox://districtr.ca_sanbenito_blocks"
            },
            "sourceLayer": "ca_sanbenito_blocks"
          },
          {
            "type": "fill",
            "source": {
              "type": "vector",
              "url": "mapbox://districtr.sbenitodata_blockgroups"
            },
            "sourceLayer": "sbenitodata_blockgroups"
          }
        ]
      }
    ],
    "name": "San Benito County",
    "state": "California",
    "districtingProblems": [
      {
        "name": "City Council",
        "numberOfParts": 5,
        "pluralNoun": "Supervisorial Districts"
      }
    ]
  },
  {
    "units": [
      {
        "id": "blocks",
        "name": "Blocks",
        "unitType": "Blocks",
        "columnSets": [
          {
            "type": "population",
            "name": "Population",
            "total": {
              "key": "Est_Population",
              "name": "Total population",
              "sum": 274268,
              "min": 0,
              "max": 2627
            },
            "subgroups": []
          },
          {
            "type": "population",
            "name": "Citizen Voting Age Population",
            "total": {
              "key": "CVAP_Total",
              "name": "Total population",
              "sum": 163297,
              "min": 0,
              "max": 1443
            },
            "subgroups": [
              {
                "key": "CVAP_White",
                "name": "White population",
                "sum": 37497,
                "min": 0,
                "max": 517
              },
              {
                "key": "CVAP_Black",
                "name": "Black population",
                "sum": 9245,
                "min": 0,
                "max": 163
              },
              {
                "key": "CVAP_Asian_Amer",
                "name": "Asian population",
                "sum": 28732,
                "min": 0,
                "max": 383
              },
              {
                "key": "CVAP_Latino",
                "name": "Hispanic population",
                "sum": 85715,
                "min": 0,
                "max": 971
              },
              {
                "key": "CVAP_Native_Amer",
                "name": "Native American population",
                "sum": 286,
                "min": 0,
                "max": 18
              },
              {
                "key": "CVAP_Pacific_Isl",
                "name": "Native Hawaiian Pacific Islander population",
                "sum": 807,
                "min": 0,
                "max": 75
              },
              {
                "key": "CVAP_Other",
                "name": "Other population",
                "sum": 1011,
                "min": 0,
                "max": 70
              }
            ]
          },
          {
            "type": "population",
            "name": "Percentages",
            "total": {
              "key": "ChildAtHome",
              "name": "Children at home",
              "sum": 92,
              "min": 0,
              "max": 1
            },
            "subgroups": [
              {
                "key": "Renters",
                "name": "Renter percent",
                "sum": 124,
                "min": 0,
                "max": 1
              },
              {
                "key": "Apts",
                "name": "Multi-family residents",
                "sum": 57,
                "min": 0,
                "max": 1
              },
              {
                "key": "HSGrads",
                "name": "High school graduate",
                "sum": 306,
                "min": 0,
                "max": 1
              },
              {
                "key": "CollegeGrads",
                "name": "College graduate",
                "sum": 125,
                "min": 0,
                "max": 1
              },
              {
                "key": "Inc75",
                "name": ">$75k income",
                "sum": 188,
                "min": 0,
                "max": 1
              },
              {
                "key": "SpanishAtHome",
                "name": "Spanish spoken at home",
                "sum": 59,
                "min": 0,
                "max": 1
              },
              {
                "key": "AsnLangAtHome",
                "name": "Asian languages spoken at home",
                "sum": 8,
                "min": 0,
                "max": 1
              },
              {
                "key": "OthLangAtHome",
                "name": "Other languages spoken at home",
                "sum": 9,
                "min": 0,
                "max": 1
              }
            ]
          }
        ],
        "idColumn": {
          "name": "Geo ID",
          "key": "GEOID20"
        },
        "bounds": [
          [-117.124, 32.578],
          [-116.9277, 32.6856]
        ],
        "tilesets": [
          {
            "type": "circle",
            "source": {
              "type": "vector",
              "url": "mapbox://districtr.ca_cvista_blocks_points"
            },
            "sourceLayer": "ca_cvista_blocks_points"
          },
          {
            "type": "fill",
            "source": {
              "type": "vector",
              "url": "mapbox://districtr.ca_cvista_blocks"
            },
            "sourceLayer": "ca_cvista_blocks"
          },
          {
            "type": "fill",
            "source": {
              "type": "vector",
              "url": "mapbox://districtr.cvistadata_blockgroups"
            },
            "sourceLayer": "cvistadata_blockgroups"
          }
        ]
      }
    ],
    "name": "Chula Vista",
    "state": "California",
    "id": "ca_cvista",
    "districtingProblems": [
      {
        "name": "City Council",
        "numberOfParts": 4,
        "pluralNoun": "Council Districts"
      }
    ]
  },
  {
    "state": "California",
    "units": [
      {
        "id": "blocks",
        "name": "Blocks",
        "unitType": "Blocks",
        "columnSets": [
          {
            "type": "population",
            "name": "Population",
            "total": {
              "key": "Est_Population",
              "name": "Total population",
              "sum": 67904,
              "min": 0,
              "max": 1746
            },
            "subgroups": []
          },
          {
            "type": "population",
            "name": "Citizen Voting Age Population",
            "total": {
              "key": "CVAP_Total",
              "name": "Total population",
              "sum": 50205,
              "min": 0,
              "max": 1202
            },
            "subgroups": [
              {
                "key": "CVAP_White",
                "name": "White population",
                "sum": 32306,
                "min": 0,
                "max": 665
              },
              {
                "key": "CVAP_Black",
                "name": "Black population",
                "sum": 970,
                "min": 0,
                "max": 39
              },
              {
                "key": "CVAP_Asian_Amer",
                "name": "Asian population",
                "sum": 4839,
                "min": 0,
                "max": 330
              },
              {
                "key": "CVAP_Latino",
                "name": "Hispanic population",
                "sum": 11338,
                "min": 0,
                "max": 278
              },
              {
                "key": "CVAP_Native_Amer",
                "name": "Native American population",
                "sum": 509,
                "min": 0,
                "max": 54
              },
              {
                "key": "CVAP_Pacific_Isl",
                "name": "Native Hawaiian Pacific Islander population",
                "sum": 53,
                "min": 0,
                "max": 25
              },
              {
                "key": "CVAP_Other",
                "name": "Other population",
                "sum": 187,
                "min": 0,
                "max": 20
              }
            ]
          },
          {
            "type": "population",
            "name": "Percentages",
            "total": {
              "key": "ChildAtHome",
              "name": "Children at home",
              "sum": 92,
              "min": 0,
              "max": 1
            },
            "subgroups": [
              {
                "key": "Renters",
                "name": "Renter percent",
                "sum": 124,
                "min": 0,
                "max": 1
              },
              {
                "key": "Apts",
                "name": "Multi-family residents",
                "sum": 57,
                "min": 0,
                "max": 1
              },
              {
                "key": "HSGrads",
                "name": "High school graduate",
                "sum": 306,
                "min": 0,
                "max": 1
              },
              {
                "key": "CollegeGrads",
                "name": "College graduate",
                "sum": 125,
                "min": 0,
                "max": 1
              },
              {
                "key": "Inc75",
                "name": ">$75k income",
                "sum": 188,
                "min": 0,
                "max": 1
              },
              {
                "key": "SpanishAtHome",
                "name": "Spanish spoken at home",
                "sum": 59,
                "min": 0,
                "max": 1
              },
              {
                "key": "AsnLangAtHome",
                "name": "Asian languages spoken at home",
                "sum": 8,
                "min": 0,
                "max": 1
              },
              {
                "key": "OthLangAtHome",
                "name": "Other languages spoken at home",
                "sum": 9,
                "min": 0,
                "max": 1
              }
            ]
          }
        ],
        "idColumn": {
          "name": "Geo ID",
          "key": "GEOID20"
        },
        "bounds": [
          [-119.1095, 34.1914],
          [-118.9578, 34.2526]
        ],
        "tilesets": [
          {
            "type": "circle",
            "source": {
              "type": "vector",
              "url": "mapbox://districtr.ca_camarillo_blocks_points"
            },
            "sourceLayer": "ca_camarillo_blocks_points"
          },
          {
            "type": "fill",
            "source": {
              "type": "vector",
              "url": "mapbox://districtr.ca_camarillo_blocks"
            },
            "sourceLayer": "ca_camarillo_blocks"
          },
          {
            "type": "fill",
            "source": {
              "type": "vector",
              "url": "mapbox://districtr.camarillodata_blockgroups"
            },
            "sourceLayer": "camarillodata_blockgroups"
          }
        ]
      }
    ],
    "id": "ca_camarillo",
    "name": "Camarillo",
    "districtingProblems": [
      {
        "name": "City Council",
        "numberOfParts": 5,
        "pluralNoun": "Council Districts"
      }
    ]
  },
  {
    "name": "Bellflower",
    "state": "California",
    "id": "ca_bellflower",
    "units": [
      {
        "id": "blocks",
        "name": "Blocks",
        "unitType": "Blocks",
        "columnSets": [
          {
            "type": "population",
            "name": "Population",
            "total": {
              "key": "Est_Population",
              "name": "Total population",
              "sum": 77196,
              "min": 0,
              "max": 1804
            },
            "subgroups": []
          },
          {
            "type": "population",
            "name": "Citizen Voting Age Population",
            "total": {
              "key": "CVAP_Total",
              "name": "Total population",
              "sum": 46591,
              "min": 0,
              "max": 1113
            },
            "subgroups": [
              {
                "key": "CVAP_White",
                "name": "White population",
                "sum": 9790,
                "min": 0,
                "max": 328
              },
              {
                "key": "CVAP_Black",
                "name": "Black population",
                "sum": 7684,
                "min": 0,
                "max": 447
              },
              {
                "key": "CVAP_Asian_Amer",
                "name": "Asian population",
                "sum": 6013,
                "min": 0,
                "max": 211
              },
              {
                "key": "CVAP_Latino",
                "name": "Hispanic population",
                "sum": 22575,
                "min": 0,
                "max": 486
              },
              {
                "key": "CVAP_Native_Amer",
                "name": "Native American population",
                "sum": 262,
                "min": 0,
                "max": 31
              },
              {
                "key": "CVAP_Pacific_Isl",
                "name": "Native Hawaiian Pacific Islander population",
                "sum": 159,
                "min": 0,
                "max": 55
              },
              {
                "key": "CVAP_Other",
                "name": "Other population",
                "sum": 107,
                "min": 0,
                "max": 30
              }
            ]
          },
          {
            "type": "population",
            "name": "Percentages",
            "total": {
              "key": "ChildAtHome",
              "name": "Children at home",
              "sum": 92,
              "min": 0,
              "max": 1
            },
            "subgroups": [
              {
                "key": "Renters",
                "name": "Renter percent",
                "sum": 124,
                "min": 0,
                "max": 1
              },
              {
                "key": "Apts",
                "name": "Multi-family residents",
                "sum": 57,
                "min": 0,
                "max": 1
              },
              {
                "key": "HSGrads",
                "name": "High school graduate",
                "sum": 306,
                "min": 0,
                "max": 1
              },
              {
                "key": "CollegeGrads",
                "name": "College graduate",
                "sum": 125,
                "min": 0,
                "max": 1
              },
              {
                "key": "Inc75",
                "name": ">$75k income",
                "sum": 188,
                "min": 0,
                "max": 1
              },
              {
                "key": "SpanishAtHome",
                "name": "Spanish spoken at home",
                "sum": 59,
                "min": 0,
                "max": 1
              },
              {
                "key": "AsnLangAtHome",
                "name": "Asian languages spoken at home",
                "sum": 8,
                "min": 0,
                "max": 1
              },
              {
                "key": "OthLangAtHome",
                "name": "Other languages spoken at home",
                "sum": 9,
                "min": 0,
                "max": 1
              }
            ]
          }
        ],
        "idColumn": {
          "name": "Geo ID",
          "key": "GEOID20"
        },
        "bounds": [
          [-118.1513, 33.8656],
          [-118.1069, 33.9105]
        ],
        "tilesets": [
          {
            "type": "circle",
            "source": {
              "type": "vector",
              "url": "mapbox://districtr.ca_bellflower_blocks_points"
            },
            "sourceLayer": "ca_bellflower_blocks_points"
          },
          {
            "type": "fill",
            "source": {
              "type": "vector",
              "url": "mapbox://districtr.ca_bellflower_blocks"
            },
            "sourceLayer": "ca_bellflower_blocks"
          },
          {
            "type": "fill",
            "source": {
              "type": "vector",
              "url": "mapbox://districtr.bellfdata_blockgroups"
            },
            "sourceLayer": "bellfdata_blockgroups"
          }
        ]
      }
    ],
    "districtingProblems": [
      {
        "name": "City Council",
        "numberOfParts": 5,
        "pluralNoun": "Council Districts"
      }
    ]
  },
  {
    "id": "ca_fresno_ci",
    "name": "Fresno (City)",
    "units": [
      {
        "id": "blocks",
        "name": "Blocks",
        "unitType": "Blocks",
        "columnSets": [
          {
            "type": "population",
            "name": "Population",
            "total": {
              "key": "Est_Popula",
              "name": "Total population",
              "sum": 534603,
              "min": 0,
              "max": 3012
            },
            "subgroups": []
          },
          {
            "type": "population",
            "name": "Citizen Voting Age Population",
            "total": {
              "key": "CVAP_Total",
              "name": "Total population",
              "sum": 321153,
              "min": 0,
              "max": 2654
            },
            "subgroups": [
              {
                "key": "CVAP_White",
                "name": "White population",
                "sum": 115545,
                "min": 0,
                "max": 596
              },
              {
                "key": "CVAP_Black",
                "name": "Black population",
                "sum": 28007,
                "min": 0,
                "max": 370
              },
              {
                "key": "CVAP_Asian",
                "name": "Asian population",
                "sum": 41166,
                "min": 0,
                "max": 399
              },
              {
                "key": "CVAP_Latin",
                "name": "Hispanic population",
                "sum": 131613,
                "min": 0,
                "max": 1599
              },
              {
                "key": "CVAP_Nativ",
                "name": "Native American population",
                "sum": 3415,
                "min": 0,
                "max": 90
              },
              {
                "key": "CVAP_Pacif",
                "name": "Native Hawaiian Pacific Islander population",
                "sum": 298,
                "min": 0,
                "max": 50
              },
              {
                "key": "CVAP_Other",
                "name": "Other population",
                "sum": 1108,
                "min": 0,
                "max": 45
              }
            ]
          },
          {
            "type": "population",
            "name": "Percentages",
            "total": {
              "key": "ChildAtHome",
              "name": "Children at home",
              "sum": 92,
              "min": 0,
              "max": 1
            },
            "subgroups": [
              {
                "key": "Renters",
                "name": "Renter percent",
                "sum": 124,
                "min": 0,
                "max": 1
              },
              {
                "key": "Apts",
                "name": "Multi-family residents",
                "sum": 57,
                "min": 0,
                "max": 1
              },
              {
                "key": "HSGrads",
                "name": "High school graduate",
                "sum": 306,
                "min": 0,
                "max": 1
              },
              {
                "key": "CollegeGrads",
                "name": "College graduate",
                "sum": 125,
                "min": 0,
                "max": 1
              },
              {
                "key": "Inc75",
                "name": ">$75k income",
                "sum": 188,
                "min": 0,
                "max": 1
              },
              {
                "key": "SpanishAtHome",
                "name": "Spanish spoken at home",
                "sum": 59,
                "min": 0,
                "max": 1
              },
              {
                "key": "AsnLangAtHome",
                "name": "Asian languages spoken at home",
                "sum": 8,
                "min": 0,
                "max": 1
              },
              {
                "key": "OthLangAtHome",
                "name": "Other languages spoken at home",
                "sum": 9,
                "min": 0,
                "max": 1
              }
            ]
          }
        ],
        "idColumn": {
          "name": "Geo ID",
          "key": "GEOID20"
        },
        "bounds": [
          [-119.9344, 36.6628],
          [-119.6505, 36.9112]
        ],
        "tilesets": [
          {
            "type": "circle",
            "source": {
              "type": "vector",
              "url": "mapbox://districtr.ca_fresno_ci_blocks_points"
            },
            "sourceLayer": "ca_fresno_ci_blocks_points"
          },
          {
            "type": "fill",
            "source": {
              "type": "vector",
              "url": "mapbox://districtr.ca_fresno_ci_blocks"
            },
            "sourceLayer": "ca_fresno_ci_blocks"
          },
          {
            "type": "fill",
            "source": {
              "type": "vector",
              "url": "mapbox://districtr.fresnocidata_blockgroups"
            },
            "sourceLayer": "fresnocidata_blockgroups"
          }
        ]
      }
    ],
    "state": "California",
    "districtingProblems": [
      {
        "name": "City Council",
        "numberOfParts": 7,
        "pluralNoun": "Council Districts"
      }
    ]
  },
  {
    "id": "menlo_park",
    "state": "California",
    "units": [
      {
        "id": "blocks20",
        "name": "2020 Blocks",
        "unitType": "Blocks",
        "columnSets": [
          {
            "type": "population",
            "name": "Population",
            "total": {
              "key": "TOTPOP",
              "name": "Total population",
              "sum": 35007,
              "min": 0,
              "max": 917
            },
            "subgroups": [
              {
                "key": "WHITE",
                "name": "White population",
                "sum": 19161,
                "min": 0,
                "max": 578
              },
              {
                "key": "BLACK",
                "name": "Black population",
                "sum": 1054,
                "min": 0,
                "max": 49
              },
              {
                "key": "AMIN",
                "name": "American Indian population",
                "sum": 28,
                "min": 0,
                "max": 4
              },
              {
                "key": "ASIAN",
                "name": "Asian population",
                "sum": 5953,
                "min": 0,
                "max": 269
              },
              {
                "key": "NHPI",
                "name": "Native Hawaiian Pacific Islander population",
                "sum": 379,
                "min": 0,
                "max": 24
              },
              {
                "key": "OTHER",
                "name": "Other races",
                "sum": 166,
                "min": 0,
                "max": 9
              },
              {
                "key": "2MORE",
                "name": "Two or more races",
                "sum": 1968,
                "min": 0,
                "max": 54
              },
              {
                "key": "HISP",
                "name": "Hispanic population",
                "sum": 6298,
                "min": 0,
                "max": 228
              }
            ]
          },
          {
            "type": "population",
            "name": "Voting Age Population",
            "total": {
              "key": "VAP",
              "name": "Total population",
              "sum": 26910,
              "min": 0,
              "max": 783
            },
            "subgroups": [
              {
                "key": "WVAP",
                "name": "White population",
                "sum": 15221,
                "min": 0,
                "max": 480
              },
              {
                "key": "BVAP",
                "name": "Black population",
                "sum": 921,
                "min": 0,
                "max": 40
              },
              {
                "key": "AMINVAP",
                "name": "American Indian population",
                "sum": 21,
                "min": 0,
                "max": 4
              },
              {
                "key": "ASIANVAP",
                "name": "Asian population",
                "sum": 4777,
                "min": 0,
                "max": 262
              },
              {
                "key": "NHPIVAP",
                "name": "Native Hawaiian Pacific Islander population",
                "sum": 273,
                "min": 0,
                "max": 17
              },
              {
                "key": "HVAP",
                "name": "Hispanic population",
                "sum": 4530,
                "min": 0,
                "max": 167
              }
            ]
          }
        ],
        "idColumn": {
          "name": "Geo ID",
          "key": "GEOID20"
        },
        "bounds": [
          [
            -122.2293,
            37.4169
          ],
          [
            -122.0815,
            37.5343
          ]
        ],
        "tilesets": [
          {
            "type": "circle",
            "source": {
              "type": "vector",
              "url": "mapbox://districtr.menlo_park_blocks20_points?v=2"
            },
            "sourceLayer": "menlo_park_blocks20_points"
          },
          {
            "type": "fill",
            "source": {
              "type": "vector",
              "url": "mapbox://districtr.menlo_park_blocks20?v=2"
            },
            "sourceLayer": "menlo_park_blocks20"
          }
        ]
      },
      {
        "id": "blocks",
        "name": "Blocks",
        "unitType": "Blocks",
        "hideOnDefault": true,
        "columnSets": [
          {
            "type": "population",
            "name": "Population",
            "total": {
              "key": "TOTPOP",
              "name": "Total Population",
              "sum": 32026,
              "min": 0,
              "max": 847
            },
            "subgroups": [
              {
                "key": "NH_WHITE",
                "name": "White population",
                "sum": 19839,
                "min": 0,
                "max": 605
              },
              {
                "key": "NH_BLACK",
                "name": "Black population",
                "sum": 1482,
                "min": 0,
                "max": 76
              },
              {
                "key": "HISP",
                "name": "Hispanic population",
                "sum": 5900,
                "min": 0,
                "max": 254
              },
              {
                "key": "NH_AMIN",
                "name": "American Indian and Alaskan Native population",
                "sum": 43,
                "min": 0,
                "max": 8
              },
              {
                "key": "NH_ASIAN",
                "name": "Asian population",
                "sum": 3136,
                "min": 0,
                "max": 167
              },
              {
                "key": "NH_NHPI",
                "name": "Hawaiian Native and Pacific Islander population",
                "sum": 446,
                "min": 0,
                "max": 34
              },
              {
                "key": "NH_2MORE",
                "name": "Two or more races",
                "sum": 1107,
                "min": 0,
                "max": 38
              },
              {
                "key": "NH_OTHER",
                "name": "Other races",
                "sum": 73,
                "min": 0,
                "max": 7
              }
            ]
          },
          {
            "type": "population",
            "name": "Voting Age Population",
            "total": {
              "key": "VAP",
              "name": "Total Voting Age Population",
              "sum": 24221,
              "min": 0,
              "max": 671
            },
            "subgroups": [
              {
                "key": "WVAP",
                "name": "White voting age population",
                "sum": 15646,
                "min": 0,
                "max": 495
              },
              {
                "key": "BVAP",
                "name": "Black voting age population",
                "sum": 1230,
                "min": 0,
                "max": 68
              },
              {
                "key": "HVAP",
                "name": "Hispanic voting age population",
                "sum": 3940,
                "min": 0,
                "max": 149
              },
              {
                "key": "AMINVAP",
                "name": "American Indian and Alaskan Native voting age population",
                "sum": 33,
                "min": 0,
                "max": 4
              },
              {
                "key": "ASIANVAP",
                "name": "Asian voting age population",
                "sum": 2531,
                "min": 0,
                "max": 126
              },
              {
                "key": "NHPIVAP",
                "name": "Hawaiian Native and Pacific Islander voting age population",
                "sum": 305,
                "min": 0,
                "max": 23
              },
              {
                "key": "2MOREVAP",
                "name": "Two or more races voting age population",
                "sum": 488,
                "min": 0,
                "max": 20
              },
              {
                "key": "OTHERVAP",
                "name": "Other races voting age population",
                "sum": 48,
                "min": 0,
                "max": 3
              }
            ]
          }
        ],
        "idColumn": {
          "name": "2010 Census GEOID",
          "key": "GEOID10"
        },
        "bounds": [
          [
            -122.2291,
            37.4169
          ],
          [
            -122.0815,
            37.5343
          ]
        ],
        "tilesets": [
          {
            "type": "fill",
            "source": {
              "type": "vector",
              "url": "mapbox://districtr.menlo_park_blocks"
            },
            "sourceLayer": "menlo_park_blocks"
          },
          {
            "type": "circle",
            "source": {
              "type": "vector",
              "url": "mapbox://districtr.menlo_park_blocks_points"
            },
            "sourceLayer": "menlo_park_blocks_points"
          }
        ]
      }
    ],
    "name": "Menlo Park",
    "districtingProblems": [
      {
        "name": "City Council",
        "numberOfParts": 5,
        "pluralNoun": "City Council Districts"
      }
    ]
  },
  {
    "name": "Contra Costa",
    "units": [
      {
        "id": "blocks",
        "name": "Blocks",
        "hideOnDefault": true,
        "unitType": "Blocks",
        "columnSets": [
          {
            "type": "population",
            "name": "Population",
            "total": {
              "key": "POPULATION",
              "name": "Placeholder for Population",
              "sum": 11772,
              "min": 1,
              "max": 1
            },
            "subgroups": []
          }
        ],
        "idColumn": {
          "name": "Block ID",
          "key": "GEOID20"
        },
        "nameColumn": {
          "name": "Block Name",
          "key": "NAME20"
        },
        "bounds": [
          [
            -122.4416,
            37.7185
          ],
          [
            -121.5341,
            38.0999
          ]
        ],
        "tilesets": [
          {
            "type": "fill",
            "source": {
              "type": "vector",
              "url": "mapbox://districtr.ca_contracosta_blocks"
            },
            "sourceLayer": "ca_contracosta_blocks"
          },
          {
            "type": "circle",
            "source": {
              "type": "vector",
              "url": "mapbox://districtr.ca_contracosta_blocks_points"
            },
            "sourceLayer": "ca_contracosta_blocks_points"
          }
        ]
      },
      {
        "id": "block20",
        "name": "2020 Blocks",
        "unitType": "Blocks",
        "columnSets": [
          {
            "type": "population",
            "name": "Population",
            "total": {
              "key": "TOTPOP",
              "name": "Total population",
              "sum": 1168069,
              "min": 0,
              "max": 2439
            },
            "subgroups": [
              {
                "key": "WHITE",
                "name": "White population",
                "sum": 455881,
                "min": 0,
                "max": 1968
              },
              {
                "key": "BLACK",
                "name": "Black population",
                "sum": 98999,
                "min": 0,
                "max": 614
              },
              {
                "key": "HISP",
                "name": "Hispanic population",
                "sum": 315425,
                "min": 0,
                "max": 1055
              },
              {
                "key": "ASIAN",
                "name": "Asian population",
                "sum": 214548,
                "min": 0,
                "max": 1037
              },
              {
                "key": "AMIN",
                "name": "American Indian population",
                "sum": 2570,
                "min": 0,
                "max": 12
              },
              {
                "key": "NHPI",
                "name": "Native Hawaiian and Pacific Islander population",
                "sum": 5729,
                "min": 0,
                "max": 48
              },
              {
                "key": "2MORE",
                "name": "Two or more races",
                "sum": 66453,
                "min": 0,
                "max": 163
              },
              {
                "key": "OTHER",
                "name": "Other races",
                "sum": 8464,
                "min": 0,
                "max": 64
              }
            ]
          },
          {
            "type": "population",
            "name": "Voting Age Population",
            "total": {
              "key": "VAP",
              "name": "Voting age population",
              "sum": 904814,
              "min": 0,
              "max": 1881
            },
            "subgroups": [
              {
                "key": "WVAP",
                "name": "White voting age population",
                "sum": 382745,
                "min": 0,
                "max": 1542
              },
              {
                "key": "BVAP",
                "name": "Black voting age population",
                "sum": 77483,
                "min": 0,
                "max": 431
              },
              {
                "key": "HVAP",
                "name": "Hispanic voting age population",
                "sum": 220994,
                "min": 0,
                "max": 695
              },
              {
                "key": "AMINVAP",
                "name": "Native American voting age population",
                "sum": 2080,
                "min": 0,
                "max": 12
              },
              {
                "key": "NHPIVAP",
                "name": "Native Hawaiian and Pacific Islander voting age population",
                "sum": 4492,
                "min": 0,
                "max": 37
              },
              {
                "key": "ASIANVAP",
                "name": "Asian voting age population",
                "sum": 170110,
                "min": 0,
                "max": 830
              },
              {
                "key": "OTHERVAP",
                "name": "Other races voting age population",
                "sum": 6085,
                "min": 0,
                "max": 51
              },
              {
                "key": "2MOREVAP",
                "name": "Two or more races voting age population",
                "sum": 40825,
                "min": 0,
                "max": 106
              }
            ]
          }
        ],
        "idColumn": {
          "name": "Block FIPS code",
          "key": "GEOID20"
        },
        "bounds": [
          [
            -122.4416,
            37.7185
          ],
          [
            -121.5341,
            38.0999
          ]
        ],
        "tilesets": [
          {
            "type": "circle",
            "source": {
              "type": "vector",
              "url": "mapbox://districtr.ca_CCosta_blockgroups20_points?v=3"
            },
            "sourceLayer": "ca_CCosta_blockgroups20_points"
          },
          {
            "type": "fill",
            "source": {
              "type": "vector",
              "url": "mapbox://districtr.ca_CCosta_blockgroups20?v=3"
            },
            "sourceLayer": "ca_CCosta_blockgroups20"
          }
        ]
      }
    ],
    "state": "California",
    "id": "ca_contracosta",
    "districtingProblems": [
      {
        "name": "County Supervisor",
        "numberOfParts": 5,
        "pluralNoun": "Supervisorial Districts"
      }
    ]
  },
  {
    "name": "Lake Elsinore",
    "state": "California",
    "id": "lake_el",
    "units": [
      {
        "id": "blocks",
        "name": "Blocks",
        "unitType": "Blocks",
        "columnSets": [
          {
             "type": "population",
             "name": "Population",
             "total": {
               "key": "Est_Population",
               "name": "Total population",
               "sum": 66870,
               "min": 0,
               "max": 1758
             },
             "subgroups": []
           },
           {
             "type": "population",
             "name": "Citizen Voting Age Population",
             "total": {
               "key": "CVAP_Total",
               "name": "Total population",
               "sum": 36616,
               "min": 0,
               "max": 903
             },
             "subgroups": [
               {
                 "key": "CVAP_White",
                 "name": "White population",
                 "sum": 14562,
                 "min": 0,
                 "max": 447
               },
               {
                 "key": "CVAP_Black",
                 "name": "Black population",
                 "sum": 3206,
                 "min": 0,
                 "max": 252
               },
               {
                 "key": "CVAP_Asian_Amer",
                 "name": "Asian population",
                 "sum": 2782,
                 "min": 0,
                 "max": 123
               },
               {
                 "key": "CVAP_Latino",
                 "name": "Hispanic population",
                 "sum": 15414,
                 "min": 0,
                 "max": 405
               },
               {
                 "key": "CVAP_Native_Amer",
                 "name": "Native American population",
                 "sum": 310,
                 "min": 0,
                 "max": 23
               },
               {
                 "key": "CVAP_Pacific_Isl",
                 "name": "Native Hawaiian Pacific Islander population",
                 "sum": 120,
                 "min": 0,
                 "max": 12
               },
               {
                 "key": "CVAP_Other",
                 "name": "Other population",
                 "sum": 220,
                 "min": 0,
                 "max": 58
               }
             ]
           },
           {
             "type": "population",
             "name": "Percentages",
             "total": {
               "key": "ChildAtHome",
               "name": "Children at home",
               "sum": 92,
               "min": 0,
               "max": 1
             },
             "subgroups": [
               {
                 "key": "Renters",
                 "name": "Renter percent",
                 "sum": 124,
                 "min": 0,
                 "max": 1
               },
               {
                 "key": "Apts",
                 "name": "Multi-family residents",
                 "sum": 57,
                 "min": 0,
                 "max": 1
               },
               {
                 "key": "HSGrads",
                 "name": "High school graduate",
                 "sum": 306,
                 "min": 0,
                 "max": 1
               },
               {
                 "key": "CollegeGrads",
                 "name": "College graduate",
                 "sum": 125,
                 "min": 0,
                 "max": 1
               },
               {
                 "key": "Inc75",
                 "name": ">$75k income",
                 "sum": 188,
                 "min": 0,
                 "max": 1
               },
               {
                 "key": "SpanishAtHome",
                 "name": "Spanish spoken at home",
                 "sum": 59,
                 "min": 0,
                 "max": 1
               },
               {
                 "key": "AsnLangAtHome",
                 "name": "Asian languages spoken at home",
                 "sum": 8,
                 "min": 0,
                 "max": 1
               },
               {
                 "key": "OthLangAtHome",
                 "name": "Other languages spoken at home",
                 "sum": 9,
                 "min": 0,
                 "max": 1
               }
             ]
           }
        ],
        "idColumn": {
          "name": "Geo ID",
          "key": "GEOID20"
        },
        "bounds": [
          [
            -117.4201,
            33.6185
          ],
          [
            -117.2168,
            33.7568
          ]
        ],
        "tilesets": [
          {
            "type": "circle",
            "source": {
              "type": "vector",
              "url": "mapbox://districtr.lake_el_blocks_points"
            },
            "sourceLayer": "lake_el_blocks_points"
          },
          {
            "type": "fill",
            "source": {
              "type": "vector",
              "url": "mapbox://districtr.lake_el_blocks"
            },
            "sourceLayer": "lake_el_blocks"
          },
          {
            "type": "fill",
            "source": {
              "type": "vector",
              "url": "mapbox://districtr.lakeeldata_blockgroups"
            },
            "sourceLayer": "lakeeldata_blockgroups"
          }
        ]
      }
    ],
    "districtingProblems": [
      {
        "name": "City Council",
        "numberOfParts": 5,
        "pluralNoun": "Council Districts"
      }
    ]
  },
  {
    "units": [
      {
        "id": "blocks",
        "name": "Blocks",
        "unitType": "Blocks",
        "columnSets": [
          {
            "type": "population",
            "name": "Population",
            "total": {
              "key": "Est_Population",
              "name": "Total population",
              "sum": 237590,
              "min": 0,
              "max": 1839
            },
            "subgroups": []
          },
          {
            "type": "population",
            "name": "Citizen Voting Age Population",
            "total": {
              "key": "CVAP_Total",
              "name": "Total population",
              "sum": 134698,
              "min": 0,
              "max": 946
            },
            "subgroups": [
              {
                "key": "CVAP_White",
                "name": "White population",
                "sum": 38727,
                "min": 0,
                "max": 413
              },
              {
                "key": "CVAP_Black",
                "name": "Black population",
                "sum": 6158,
                "min": 0,
                "max": 140
              },
              {
                "key": "CVAP_Asian_Amer",
                "name": "Asian population",
                "sum": 69367,
                "min": 0,
                "max": 671
              },
              {
                "key": "CVAP_Latino",
                "name": "Hispanic population",
                "sum": 17751,
                "min": 0,
                "max": 258
              },
              {
                "key": "CVAP_Native_Amer",
                "name": "Native American population",
                "sum": 982,
                "min": 0,
                "max": 50
              },
              {
                "key": "CVAP_Pacific_Isl",
                "name": "Native Hawaiian Pacific Islander population",
                "sum": 1146,
                "min": 0,
                "max": 50
              },
              {
                "key": "CVAP_Other",
                "name": "Other population",
                "sum": 565,
                "min": 0,
                "max": 50
              }
            ]
          },
          {
            "type": "population",
            "name": "Percentages",
            "total": {
              "key": "ChildAtHome",
              "name": "Children at home",
              "sum": 92,
              "min": 0,
              "max": 1
            },
            "subgroups": [
              {
                "key": "Renters",
                "name": "Renter percent",
                "sum": 124,
                "min": 0,
                "max": 1
              },
              {
                "key": "Apts",
                "name": "Multi-family residents",
                "sum": 57,
                "min": 0,
                "max": 1
              },
              {
                "key": "HSGrads",
                "name": "High school graduate",
                "sum": 306,
                "min": 0,
                "max": 1
              },
              {
                "key": "CollegeGrads",
                "name": "College graduate",
                "sum": 125,
                "min": 0,
                "max": 1
              },
              {
                "key": "Inc75",
                "name": ">$75k income",
                "sum": 188,
                "min": 0,
                "max": 1
              },
              {
                "key": "SpanishAtHome",
                "name": "Spanish spoken at home",
                "sum": 59,
                "min": 0,
                "max": 1
              },
              {
                "key": "AsnLangAtHome",
                "name": "Asian languages spoken at home",
                "sum": 8,
                "min": 0,
                "max": 1
              },
              {
                "key": "OthLangAtHome",
                "name": "Other languages spoken at home",
                "sum": 9,
                "min": 0,
                "max": 1
              }
            ]
          }
        ],
        "idColumn": {
          "name": "Geo ID",
          "key": "GEOID20"
        },
        "bounds": [
          [
            -122.1492,
            37.4542
          ],
          [
            -121.8701,
            37.6067
          ]
        ],
        "tilesets": [
          {
            "type": "circle",
            "source": {
              "type": "vector",
              "url": "mapbox://districtr.ca_fremont_blocks_points"
            },
            "sourceLayer": "ca_fremont_blocks_points"
          },
          {
            "type": "fill",
            "source": {
              "type": "vector",
              "url": "mapbox://districtr.ca_fremont_blocks"
            },
            "sourceLayer": "ca_fremont_blocks"
          },
          {
            "type": "fill",
            "source": {
              "type": "vector",
              "url": "mapbox://districtr.fremontdata_blockgroups"
            },
            "sourceLayer": "fremontdata_blockgroups"
          }
        ]
      }
    ],
    "id": "ca_fremont",
    "name": "Fremont",
    "state": "California",
    "districtingProblems": [
      {
        "name": "City Council",
        "numberOfParts": 6,
        "pluralNoun": "Council Districts"
      }
    ]
  },
  {
    "units": [
      {
        "id": "blocks",
        "name": "Blocks",
        "unitType": "Blocks",
        "columnSets": [
          {
            "type": "population",
            "name": "Population",
            "total": {
              "key": "Est_Population",
              "name": "Total population",
              "sum": 85549,
              "min": 0,
              "max": 2030
            },
            "subgroups": []
          },
          {
            "type": "population",
            "name": "Citizen Voting Age Population",
            "total": {
              "key": "CVAP_Total",
              "name": "Total population",
              "sum": 54782,
              "min": 0,
              "max": 1558
            },
            "subgroups": [
              {
                "key": "CVAP_White",
                "name": "White population",
                "sum": 16271,
                "min": 0,
                "max": 513
              },
              {
                "key": "CVAP_Black",
                "name": "Black population",
                "sum": 3468,
                "min": 0,
                "max": 344
              },
              {
                "key": "CVAP_Asian_Amer",
                "name": "Asian population",
                "sum": 8356,
                "min": 0,
                "max": 395
              },
              {
                "key": "CVAP_Latino",
                "name": "Hispanic population",
                "sum": 25536,
                "min": 0,
                "max": 553
              },
              {
                "key": "CVAP_Native_Amer",
                "name": "Native American population",
                "sum": 554,
                "min": 0,
                "max": 50
              },
              {
                "key": "CVAP_Pacific_Isl",
                "name": "Native Hawaiian Pacific Islander population",
                "sum": 71,
                "min": 0,
                "max": 22
              },
              {
                "key": "CVAP_Other",
                "name": "Other population",
                "sum": 524,
                "min": 0,
                "max": 67
              }
            ]
          },
          {
            "type": "population",
            "name": "Percentages",
            "total": {
              "key": "ChildAtHome",
              "name": "Children at home",
              "sum": 92,
              "min": 0,
              "max": 1
            },
            "subgroups": [
              {
                "key": "Renters",
                "name": "Renter percent",
                "sum": 124,
                "min": 0,
                "max": 1
              },
              {
                "key": "Apts",
                "name": "Multi-family residents",
                "sum": 57,
                "min": 0,
                "max": 1
              },
              {
                "key": "HSGrads",
                "name": "High school graduate",
                "sum": 306,
                "min": 0,
                "max": 1
              },
              {
                "key": "CollegeGrads",
                "name": "College graduate",
                "sum": 125,
                "min": 0,
                "max": 1
              },
              {
                "key": "Inc75",
                "name": ">$75k income",
                "sum": 188,
                "min": 0,
                "max": 1
              },
              {
                "key": "SpanishAtHome",
                "name": "Spanish spoken at home",
                "sum": 59,
                "min": 0,
                "max": 1
              },
              {
                "key": "AsnLangAtHome",
                "name": "Asian languages spoken at home",
                "sum": 8,
                "min": 0,
                "max": 1
              },
              {
                "key": "OthLangAtHome",
                "name": "Other languages spoken at home",
                "sum": 9,
                "min": 0,
                "max": 1
              }
            ]
          }
        ],
        "idColumn": {
          "name": "Geo ID",
          "key": "GEOID20"
        },
        "bounds": [
          [
            -117.7353,
            33.8849
          ],
          [
            -117.6001,
            34.0484
          ]
        ],
        "tilesets": [
          {
            "type": "circle",
            "source": {
              "type": "vector",
              "url": "mapbox://districtr.ca_chino_blocks_points"
            },
            "sourceLayer": "ca_chino_blocks_points"
          },
          {
            "type": "fill",
            "source": {
              "type": "vector",
              "url": "mapbox://districtr.ca_chino_blocks"
            },
            "sourceLayer": "ca_chino_blocks"
          },
          {
            "type": "fill",
            "source": {
              "type": "vector",
              "url": "mapbox://districtr.chinodata_blockgroups"
            },
            "sourceLayer": "chinodata_blockgroups"
          }
        ]
      }
    ],
    "name": "Chino",
    "state": "California",
    "id": "ca_chino",
    "districtingProblems": [
      {
        "name": "City Council",
        "numberOfParts": 4,
        "pluralNoun": "Council Districts"
      }
    ]
  },
  {
    "units": [
     {
       "id": "blocks",
       "name": "Blocks",
       "unitType": "Blocks",
       "columnSets": [
         {
           "type": "population",
           "name": "Population",
           "total": {
             "key": "Est_Population",
             "name": "Total population",
             "sum": 41728,
             "min": 0,
             "max": 1491
           },
           "subgroups": []
         },
         {
           "type": "population",
           "name": "Citizen Voting Age Population",
           "total": {
             "key": "CVAP_Total",
             "name": "Total population",
             "sum": 28311,
             "min": 0,
             "max": 875
           },
           "subgroups": [
             {
               "key": "CVAP_White",
               "name": "White population",
               "sum": 17393,
               "min": 0,
               "max": 437
             },
             {
               "key": "CVAP_Black",
               "name": "Black population",
               "sum": 811,
               "min": 0,
               "max": 84
             },
             {
               "key": "CVAP_Asian_Amer",
               "name": "Asian population",
               "sum": 5539,
               "min": 0,
               "max": 216
             },
             {
               "key": "CVAP_Latino",
               "name": "Hispanic population",
               "sum": 4149,
               "min": 0,
               "max": 159
             },
             {
               "key": "CVAP_Native_Amer",
               "name": "Native American population",
               "sum": 214,
               "min": 0,
               "max": 20
             },
             {
               "key": "CVAP_Pacific_Isl",
               "name": "Native Hawaiian Pacific Islander population",
               "sum": 13,
               "min": 0,
               "max": 4
             },
             {
               "key": "CVAP_Other",
               "name": "Other population",
               "sum": 189,
               "min": 0,
               "max": 70
             }
           ]
         },
         {
           "type": "population",
           "name": "Percentages",
           "total": {
             "key": "ChildAtHome",
             "name": "Children at home",
             "sum": 92,
             "min": 0,
             "max": 1
           },
           "subgroups": [
             {
               "key": "Renters",
               "name": "Renter percent",
               "sum": 124,
               "min": 0,
               "max": 1
             },
             {
               "key": "Apts",
               "name": "Multi-family residents",
               "sum": 57,
               "min": 0,
               "max": 1
             },
             {
               "key": "HSGrads",
               "name": "High school graduate",
               "sum": 306,
               "min": 0,
               "max": 1
             },
             {
               "key": "CollegeGrads",
               "name": "College graduate",
               "sum": 125,
               "min": 0,
               "max": 1
             },
             {
               "key": "Inc75",
               "name": ">$75k income",
               "sum": 188,
               "min": 0,
               "max": 1
             },
             {
               "key": "SpanishAtHome",
               "name": "Spanish spoken at home",
               "sum": 59,
               "min": 0,
               "max": 1
             },
             {
               "key": "AsnLangAtHome",
               "name": "Asian languages spoken at home",
               "sum": 8,
               "min": 0,
               "max": 1
             },
             {
               "key": "OthLangAtHome",
               "name": "Other languages spoken at home",
               "sum": 9,
               "min": 0,
               "max": 1
             }
           ]
         }
       ],
       "idColumn": {
         "name": "Geo ID",
         "key": "GEOID20"
       },
       "bounds": [
         [
           -121.9921,
           37.2544
         ],
         [
           -121.918,
           37.307
         ]
       ],
       "tilesets": [
         {
           "type": "circle",
           "source": {
             "type": "vector",
             "url": "mapbox://districtr.ca_campbell_blocks_points"
           },
           "sourceLayer": "ca_campbell_blocks_points"
         },
         {
           "type": "fill",
           "source": {
             "type": "vector",
             "url": "mapbox://districtr.ca_campbell_blocks"
           },
           "sourceLayer": "ca_campbell_blocks"
         },
         {
            "type": "fill",
            "source": {
              "type": "vector",
              "url": "mapbox://districtr.campbelldata_blockgroups"
            },
            "sourceLayer": "campbelldata_blockgroups"
          }
       ]
     }
    ],
    "name": "Campbell",
    "id": "ca_campbell",
    "state": "California",
    "districtingProblems": [
     {
       "name": "City Council",
       "numberOfParts": 5,
       "pluralNoun": "Council Districts"
     }
    ]
  },
  {
    "units": [
      {
        "id": "blocks",
        "name": "Blocks",
        "unitType": "Blocks",
        "columnSets": [
          {
            "type": "population",
            "name": "Population",
            "total": {
              "key": "Est_Population",
              "name": "Total population",
              "sum": 121540,
              "min": 0,
              "max": 1011
            },
            "subgroups": []
          },
          {
            "type": "population",
            "name": "Citizen Voting Age Population",
            "total": {
              "key": "CVAP_Total",
              "name": "Total population",
              "sum": 85109,
              "min": 0,
              "max": 814
            },
            "subgroups": [
              {
                "key": "CVAP_White",
                "name": "White population",
                "sum": 26019,
                "min": 0,
                "max": 291
              },
              {
                "key": "CVAP_Black",
                "name": "Black population",
                "sum": 19497,
                "min": 0,
                "max": 316
              },
              {
                "key": "CVAP_Asian_Amer",
                "name": "Asian population",
                "sum": 21106,
                "min": 0,
                "max": 380
              },
              {
                "key": "CVAP_Latino",
                "name": "Hispanic population",
                "sum": 15597,
                "min": 0,
                "max": 153
              },
              {
                "key": "CVAP_Native_Amer",
                "name": "Native American population",
                "sum": 588,
                "min": 0,
                "max": 45
              },
              {
                "key": "CVAP_Pacific_Isl",
                "name": "Native Hawaiian Pacific Islander population",
                "sum": 927,
                "min": 0,
                "max": 64
              },
              {
                "key": "CVAP_Other",
                "name": "Other population",
                "sum": 1372,
                "min": 0,
                "max": 70
              }
            ]
          },
          {
            "type": "population",
            "name": "Percentages",
            "total": {
              "key": "ChildAtHome",
              "name": "Children at home",
              "sum": 92,
              "min": 0,
              "max": 1
            },
            "subgroups": [
              {
                "key": "Renters",
                "name": "Renter percent",
                "sum": 124,
                "min": 0,
                "max": 1
              },
              {
                "key": "Apts",
                "name": "Multi-family residents",
                "sum": 57,
                "min": 0,
                "max": 1
              },
              {
                "key": "HSGrads",
                "name": "High school graduate",
                "sum": 306,
                "min": 0,
                "max": 1
              },
              {
                "key": "CollegeGrads",
                "name": "College graduate",
                "sum": 125,
                "min": 0,
                "max": 1
              },
              {
                "key": "Inc75",
                "name": ">$75k income",
                "sum": 188,
                "min": 0,
                "max": 1
              },
              {
                "key": "SpanishAtHome",
                "name": "Spanish spoken at home",
                "sum": 59,
                "min": 0,
                "max": 1
              },
              {
                "key": "AsnLangAtHome",
                "name": "Asian languages spoken at home",
                "sum": 8,
                "min": 0,
                "max": 1
              },
              {
                "key": "OthLangAtHome",
                "name": "Other languages spoken at home",
                "sum": 9,
                "min": 0,
                "max": 1
              }
            ]
          }
        ],
        "idColumn": {
          "name": "Geo ID",
          "key": "GEOID20"
        },
        "bounds": [
          [
            -122.3118,
            38.0604
          ],
          [
            -122.1658,
            38.1732
          ]
        ],
        "tilesets": [
          {
            "type": "circle",
            "source": {
              "type": "vector",
              "url": "mapbox://districtr.ca_vallejo_blocks_points"
            },
            "sourceLayer": "ca_vallejo_blocks_points"
          },
          {
            "type": "fill",
            "source": {
              "type": "vector",
              "url": "mapbox://districtr.ca_vallejo_blocks"
            },
            "sourceLayer": "ca_vallejo_blocks"
          },
          {
            "type": "fill",
            "source": {
              "type": "vector",
              "url": "mapbox://districtr.vallejodata_blockgroups"
            },
            "sourceLayer": "vallejodata_blockgroups"
          }
        ]
      }
    ],
    "name": "Vallejo",
    "id": "ca_vallejo",
    "state": "California",
    "districtingProblems": [
      {
        "name": "City Council",
        "numberOfParts": 6,
        "pluralNoun": "Council Districts"
      }
    ]
  },
  {
    "id": "ca_oceano",
    "name": "Oceano CSD",
    "state": "California",
    "units": [
      {
        "id": "blocks",
        "name": "Blocks",
        "unitType": "Blocks",
        "columnSets": [
          {
            "type": "population",
            "name": "Population",
            "total": {
              "key": "Pop_EST2019_v1",
              "name": "Total population",
              "sum": 7242,
              "min": 0,
              "max": 194
            },
            "subgroups": []
          },
          {
            "type": "population",
            "name": "Citizen Voting Age Population",
            "total": {
              "key": "TotMinCVAP",
              "name": "Total population",
              "sum": 66,
              "min": 0,
              "max": 1
            },
            "subgroups": [
              {
                "key": "WhtCVAP",
                "name": "White population",
                "sum": 87,
                "min": 0,
                "max": 1
              },
              {
                "key": "BlkCVAP",
                "name": "Black population",
                "sum": 2,
                "min": 0,
                "max": 0
              },
              {
                "key": "AsnCVAP",
                "name": "Asian population",
                "sum": 10,
                "min": 0,
                "max": 1
              },
              {
                "key": "LatinoCVAP",
                "name": "Hispanic population",
                "sum": 52,
                "min": 0,
                "max": 1
              }
            ]
          },
          {
            "type": "population",
            "name": "Percentages",
            "total": {
              "key": "ChildAtHome",
              "name": "Children at home",
              "sum": 92,
              "min": 0,
              "max": 1
            },
            "subgroups": [
              {
                "key": "Renters",
                "name": "Renter percent",
                "sum": 124,
                "min": 0,
                "max": 1
              },
              {
                "key": "Apts",
                "name": "Multi-family residents",
                "sum": 57,
                "min": 0,
                "max": 1
              },
              {
                "key": "HSGrads",
                "name": "High school graduate",
                "sum": 306,
                "min": 0,
                "max": 1
              },
              {
                "key": "CollegeGrads",
                "name": "College graduate",
                "sum": 125,
                "min": 0,
                "max": 1
              },
              {
                "key": "Inc75",
                "name": ">$75k income",
                "sum": 188,
                "min": 0,
                "max": 1
              },
              {
                "key": "SpanishAtHome",
                "name": "Spanish spoken at home",
                "sum": 59,
                "min": 0,
                "max": 1
              },
              {
                "key": "AsnLangAtHome",
                "name": "Asian languages spoken at home",
                "sum": 8,
                "min": 0,
                "max": 1
              },
              {
                "key": "OthLangAtHome",
                "name": "Other languages spoken at home",
                "sum": 9,
                "min": 0,
                "max": 1
              }
            ]
          }
        ],
        "idColumn": {
          "name": "Geo ID",
          "key": "GEOID20"
        },
        "bounds": [
          [
            -120.6346,
            35.0954
          ],
          [
            -120.588,
            35.1177
          ]
        ],
        "tilesets": [
          {
            "type": "circle",
            "source": {
              "type": "vector",
              "url": "mapbox://districtr.ca_oceano_blocks_points"
            },
            "sourceLayer": "ca_oceano_blocks_points"
          },
          {
            "type": "fill",
            "source": {
              "type": "vector",
              "url": "mapbox://districtr.ca_oceano_blocks"
            },
            "sourceLayer": "ca_oceano_blocks"
          },
          {
            "type": "fill",
            "source": {
              "type": "vector",
              "url": "mapbox://districtr.oceanodata_blockgroups"
            },
            "sourceLayer": "oceanodata_blockgroups"
          }
        ]
      }
    ],
    "districtingProblems": [
      {
        "name": "CSD",
        "numberOfParts": 5,
        "pluralNoun": "Divisions"
      }
    ]
  },
  {
    "units": [
      {
        "id": "blocks",
        "name": "Blocks",
        "unitType": "Blocks",
        "columnSets": [
          {
            "type": "population",
            "name": "Population",
            "total": {
              "key": "Est_Population",
              "name": "Total population",
              "sum": 13520,
              "min": 0,
              "max": 363
            },
            "subgroups": []
          },
          {
            "type": "population",
            "name": "Citizen Voting Age Population",
            "total": {
              "key": "CVAP_Total",
              "name": "Total population",
              "sum": 9947,
              "min": 0,
              "max": 267
            },
            "subgroups": [
              {
                "key": "CVAP_White",
                "name": "White population",
                "sum": 6993,
                "min": 0,
                "max": 185
              },
              {
                "key": "CVAP_Black",
                "name": "Black population",
                "sum": 230,
                "min": 0,
                "max": 30
              },
              {
                "key": "CVAP_Asian_Amer",
                "name": "Asian population",
                "sum": 510,
                "min": 0,
                "max": 43
              },
              {
                "key": "CVAP_Latino",
                "name": "Hispanic population",
                "sum": 2046,
                "min": 0,
                "max": 81
              },
              {
                "key": "CVAP_Native_Amer",
                "name": "Native American population",
                "sum": 138,
                "min": 0,
                "max": 31
              },
              {
                "key": "CVAP_Pacific_Isl",
                "name": "Native Hawaiian Pacific Islander population",
                "sum": 25,
                "min": 0,
                "max": 18
              },
              {
                "key": "CVAP_Other",
                "name": "Other population",
                "sum": 4,
                "min": 0,
                "max": 2
              }
            ]
          },
          {
            "type": "population",
            "name": "Percentages",
            "total": {
              "key": "ChildAtHome",
              "name": "Children at home",
              "sum": 92,
              "min": 0,
              "max": 1
            },
            "subgroups": [
              {
                "key": "Renters",
                "name": "Renter percent",
                "sum": 124,
                "min": 0,
                "max": 1
              },
              {
                "key": "Apts",
                "name": "Multi-family residents",
                "sum": 57,
                "min": 0,
                "max": 1
              },
              {
                "key": "HSGrads",
                "name": "High school graduate",
                "sum": 306,
                "min": 0,
                "max": 1
              },
              {
                "key": "CollegeGrads",
                "name": "College graduate",
                "sum": 125,
                "min": 0,
                "max": 1
              },
              {
                "key": "Inc75",
                "name": ">$75k income",
                "sum": 188,
                "min": 0,
                "max": 1
              },
              {
                "key": "SpanishAtHome",
                "name": "Spanish spoken at home",
                "sum": 59,
                "min": 0,
                "max": 1
              },
              {
                "key": "AsnLangAtHome",
                "name": "Asian languages spoken at home",
                "sum": 8,
                "min": 0,
                "max": 1
              },
              {
                "key": "OthLangAtHome",
                "name": "Other languages spoken at home",
                "sum": 9,
                "min": 0,
                "max": 1
              }
            ]
          }
        ],
        "idColumn": {
          "name": "Geo ID",
          "key": "GEOID20"
        },
        "bounds": [
          [
            -120.6386,
            35.1055
          ],
          [
            -120.6044,
            35.1344
          ]
        ],
        "tilesets": [
          {
            "type": "circle",
            "source": {
              "type": "vector",
              "url": "mapbox://districtr.ca_grover_blocks_points"
            },
            "sourceLayer": "ca_grover_blocks_points"
          },
          {
            "type": "fill",
            "source": {
              "type": "vector",
              "url": "mapbox://districtr.ca_grover_blocks"
            },
            "sourceLayer": "ca_grover_blocks"
          },
          {
            "type": "fill",
            "source": {
              "type": "vector",
              "url": "mapbox://districtr.groverdata_blockgroups"
            },
            "sourceLayer": "groverdata_blockgroups"
          }
        ]
      }
    ],
    "name": "Grover Beach",
    "state": "California",
    "id": "ca_grover",
    "districtingProblems": [
      {
        "name": "City Council",
        "numberOfParts": 4,
        "pluralNoun": "Council Districts"
      }
    ]
  },
  {
    "state": "California",
    "id": "ca_buellton",
    "units": [
      {
        "id": "blocks",
        "name": "Blocks",
        "unitType": "Blocks",
        "columnSets": [
          {
            "type": "population",
            "name": "Population",
            "total": {
              "key": "Est_Population",
              "name": "Total population",
              "sum": 4979,
              "min": 0,
              "max": 787
            },
            "subgroups": []
          },
          {
            "type": "population",
            "name": "Citizen Voting Age Population",
            "total": {
              "key": "CVAP_Total",
              "name": "Total population",
              "sum": 3187,
              "min": 0,
              "max": 443
            },
            "subgroups": [
              {
                "key": "CVAP_White",
                "name": "White population",
                "sum": 2333,
                "min": 0,
                "max": 261
              },
              {
                "key": "CVAP_Black",
                "name": "Black population",
                "sum": 44,
                "min": 0,
                "max": 15
              },
              {
                "key": "CVAP_Asian_Amer",
                "name": "Asian population",
                "sum": 75,
                "min": 0,
                "max": 20
              },
              {
                "key": "CVAP_Latino",
                "name": "Hispanic population",
                "sum": 659,
                "min": 0,
                "max": 125
              },
              {
                "key": "CVAP_Native_Amer",
                "name": "Native American population",
                "sum": 19,
                "min": 0,
                "max": 2
              },
              {
                "key": "CVAP_Other",
                "name": "Other population",
                "sum": 54,
                "min": 0,
                "max": 18
              }
            ]
          },
          {
            "type": "population",
            "name": "Percentages",
            "total": {
              "key": "ChildAtHome",
              "name": "Children at home",
              "sum": 92,
              "min": 0,
              "max": 1
            },
            "subgroups": [
              {
                "key": "Renters",
                "name": "Renter percent",
                "sum": 124,
                "min": 0,
                "max": 1
              },
              {
                "key": "Apts",
                "name": "Multi-family residents",
                "sum": 57,
                "min": 0,
                "max": 1
              },
              {
                "key": "HSGrads",
                "name": "High school graduate",
                "sum": 306,
                "min": 0,
                "max": 1
              },
              {
                "key": "CollegeGrads",
                "name": "College graduate",
                "sum": 125,
                "min": 0,
                "max": 1
              },
              {
                "key": "Inc75",
                "name": ">$75k income",
                "sum": 188,
                "min": 0,
                "max": 1
              },
              {
                "key": "SpanishAtHome",
                "name": "Spanish spoken at home",
                "sum": 59,
                "min": 0,
                "max": 1
              },
              {
                "key": "AsnLangAtHome",
                "name": "Asian languages spoken at home",
                "sum": 8,
                "min": 0,
                "max": 1
              },
              {
                "key": "OthLangAtHome",
                "name": "Other languages spoken at home",
                "sum": 9,
                "min": 0,
                "max": 1
              }
            ]
          }
        ],
        "idColumn": {
          "name": "Geo ID",
          "key": "GEOID20"
        },
        "bounds": [
          [
            -120.2104,
            34.6061
          ],
          [
            -120.1764,
            34.6291
          ]
        ],
        "tilesets": [
          {
            "type": "circle",
            "source": {
              "type": "vector",
              "url": "mapbox://districtr.ca_buellton_blocks_points"
            },
            "sourceLayer": "ca_buellton_blocks_points"
          },
          {
            "type": "fill",
            "source": {
              "type": "vector",
              "url": "mapbox://districtr.ca_buellton_blocks"
            },
            "sourceLayer": "ca_buellton_blocks"
          },
          {
            "type": "fill",
            "source": {
              "type": "vector",
              "url": "mapbox://districtr.buelltondata_blockgroups"
            },
            "sourceLayer": "buelltondata_blockgroups"
          }
        ]
      }
    ],
    "name": "Buellton",
    "districtingProblems": [
      {
        "name": "City Council",
        "numberOfParts": 4,
        "pluralNoun": "Council Districts"
      }
    ]
  },
  {
    "units": [
      {
        "id": "blocks20",
        "name": "2020 Blocks",
        "unitType": "Blocks",
        "columnSets": [
          {
            "type": "population",
            "name": "Population",
            "total": {
              "key": "LF_20_Total",
              "name": "Total population",
              "sum": 1936259,
              "min": 0,
              "max": 2942
            },
            "subgroups": [
              {
                "key": "LF_20_White",
                "name": "White population",
                "sum": 555708,
                "min": 0,
                "max": 1079
              },
              {
                "key": "LF_20_AfAm",
                "name": "Black population",
                "sum": 42148,
                "min": 0,
                "max": 236
              },
              {
                "key": "LF_20_Asian",
                "name": "Asian population",
                "sum": 753399,
                "min": 0,
                "max": 2293
              },
              {
                "key": "LF_20_Hispanic_or_Latino",
                "name": "Hispanic population",
                "sum": 487357,
                "min": 0,
                "max": 1304
              }
            ]
          },
          {
            "type": "population",
            "name": "Citizen Voting Age Population",
            "total": {
              "key": "CVAP_15-19_Total",
              "name": "Total population",
              "sum": 1155668,
              "min": 0,
              "max": 2342
            },
            "subgroups": [
              {
                "key": "CVAP_15-19_AfAm",
                "name": "Black population",
                "sum": 28536,
                "min": 0,
                "max": 266
              },
              {
                "key": "CVAP_15-19_AiAn",
                "name": "American Indian population",
                "sum": 1993,
                "min": 0,
                "max": 34
              },
              {
                "key": "CVAP_15-19_Asian",
                "name": "Asian population",
                "sum": 365695,
                "min": 0,
                "max": 862
              },
              {
                "key": "CVAP_15-19_Hawaiian_API",
                "name": "Native Hawaiian Pacific Islander population",
                "sum": 4091,
                "min": 0,
                "max": 159
              },
              {
                "key": "CVAP_15-19_Hispanic_or_Latino",
                "name": "Hispanic population",
                "sum": 234219,
                "min": 0,
                "max": 670
              }
            ]
          }
        ],
        "idColumn": {
          "name": "Geo ID",
          "key": "GEOID20"
        },
        "bounds": [
          [
            -122.2027,
            36.893
          ],
          [
            -121.2082,
            37.4846
          ]
        ],
        "tilesets": [
          {
            "type": "circle",
            "source": {
              "type": "vector",
              "url": "mapbox://districtr.ca_sc_county_blocks20_points"
            },
            "sourceLayer": "ca_sc_county_blocks20_points"
          },
          {
            "type": "fill",
            "source": {
              "type": "vector",
              "url": "mapbox://districtr.ca_sc_county_blocks20"
            },
            "sourceLayer": "ca_sc_county_blocks20"
          }
        ]
      },
      {
        "hideOnDefault": true,
        "id": "blocks",
        "name": "Blocks",
        "unitType": "Blocks",
        "columnSets": [
          {
            "type": "population",
            "name": "Population",
            "total": {
              "key": "ACS_15-19_Total",
              "name": "Total population",
              "sum": 1924101,
              "min": 0,
              "max": 2977
            },
            "subgroups": [
              {
                "key": "ACS_15-19_AfAm",
                "name": "Black population",
                "sum": 41157,
                "min": 0,
                "max": 437
              },
              {
                "key": "ACS_15-19_Asian",
                "name": "Asian population",
                "sum": 692288,
                "min": 0,
                "max": 1845
              },
              {
                "key": "ACS_15-19_Hispanic_or_Latino",
                "name": "Hispanic population",
                "sum": 485480,
                "min": 0,
                "max": 1826
              }
            ]
          },
          {
            "type": "population",
            "name": "Citizen Voting Age Population",
            "total": {
              "key": "CVAP_15-19_Total",
              "name": "Total population",
              "sum": 1159180,
              "min": 0,
              "max": 2342
            },
            "subgroups": [
              {
                "key": "CVAP_15-19_AfAm",
                "name": "Black population",
                "sum": 28747,
                "min": 0,
                "max": 266
              },
              {
                "key": "CVAP_15-19_Asian",
                "name": "Asian population",
                "sum": 366426,
                "min": 0,
                "max": 862
              },
              {
                "key": "CVAP_15-19_Hispanic_or_Latino",
                "name": "Hispanic population",
                "sum": 234784,
                "min": 0,
                "max": 670
              },
              {
                "key": "CVAP_15-19_AiAn",
                "name": "Native American population",
                "sum": 2013,
                "min": 0,
                "max": 34
              },
              {
                "key": "CVAP_15-19_Hawaiian_API",
                "name": "Native Hawaiian Pacific Islander population",
                "sum": 4152,
                "min": 0,
                "max": 159
              }
            ]
          }
        ],
        "idColumn": {
          "name": "Geo ID",
          "key": "GEOID20"
        },
        "bounds": [
          [
            -122.2027,
            36.893
          ],
          [
            -121.2082,
            37.4846
          ]
        ],
        "tilesets": [
          {
            "type": "circle",
            "source": {
              "type": "vector",
              "url": "mapbox://districtr.ca_sc_county_blocks_points"
            },
            "sourceLayer": "ca_sc_county_blocks_points"
          },
          {
            "type": "fill",
            "source": {
              "type": "vector",
              "url": "mapbox://districtr.ca_sc_county_blocks?v=2"
            },
            "sourceLayer": "ca_sc_county_blocks"
          }
        ]
      }
    ],
    "id": "ca_sc_county",
    "name": "Santa Clara County",
    "state": "California",
    "districtingProblems": [
      {
        "name": "County",
        "numberOfParts": 5,
        "pluralNoun": "Supervisorial Districts"
      }
    ]
  },
  {
    "units": [
      {
        "id": "blocks",
        "name": "Blocks",
        "unitType": "Blocks",
        "columnSets": [
          {
            "type": "population",
            "name": "Population",
            "total": {
              "key": "Est_Population",
              "name": "Total population",
              "sum": 156158,
              "min": 0,
              "max": 1788
            },
            "subgroups": []
          },
          {
            "type": "population",
            "name": "Citizen Voting Age Population",
            "total": {
              "key": "CVAP_Total",
              "name": "Total population",
              "sum": 78113,
              "min": 0,
              "max": 804
            },
            "subgroups": [
              {
                "key": "CVAP_White",
                "name": "White population",
                "sum": 34721,
                "min": 0,
                "max": 294
              },
              {
                "key": "CVAP_Black",
                "name": "Black population",
                "sum": 1963,
                "min": 0,
                "max": 100
              },
              {
                "key": "CVAP_Asian_Amer",
                "name": "Asian population",
                "sum": 29220,
                "min": 0,
                "max": 476
              },
              {
                "key": "CVAP_Latino",
                "name": "Hispanic population",
                "sum": 11131,
                "min": 0,
                "max": 184
              },
              {
                "key": "CVAP_Native_Amer",
                "name": "Native American population",
                "sum": 458,
                "min": 0,
                "max": 44
              },
              {
                "key": "CVAP_Pacific_Isl",
                "name": "Native Hawaiian Pacific Islander population",
                "sum": 190,
                "min": 0,
                "max": 24
              },
              {
                "key": "CVAP_Other",
                "name": "Other population",
                "sum": 427,
                "min": 0,
                "max": 56
              }
            ]
          },
          {
            "type": "population",
            "name": "Percentages",
            "total": {
              "key": "ChildAtHome",
              "name": "Children at home",
              "sum": 92,
              "min": 0,
              "max": 1
            },
            "subgroups": [
              {
                "key": "Renters",
                "name": "Renter percent",
                "sum": 124,
                "min": 0,
                "max": 1
              },
              {
                "key": "Apts",
                "name": "Multi-family residents",
                "sum": 57,
                "min": 0,
                "max": 1
              },
              {
                "key": "HSGrads",
                "name": "High school graduate",
                "sum": 306,
                "min": 0,
                "max": 1
              },
              {
                "key": "CollegeGrads",
                "name": "College graduate",
                "sum": 125,
                "min": 0,
                "max": 1
              },
              {
                "key": "Inc75",
                "name": ">$75k income",
                "sum": 188,
                "min": 0,
                "max": 1
              },
              {
                "key": "SpanishAtHome",
                "name": "Spanish spoken at home",
                "sum": 59,
                "min": 0,
                "max": 1
              },
              {
                "key": "AsnLangAtHome",
                "name": "Asian languages spoken at home",
                "sum": 8,
                "min": 0,
                "max": 1
              },
              {
                "key": "OthLangAtHome",
                "name": "Other languages spoken at home",
                "sum": 9,
                "min": 0,
                "max": 1
              }
            ]
          }
        ],
        "idColumn": {
          "name": "Geo ID",
          "key": "GEOID20"
        },
        "bounds": [
          [
            -122.0652,
            37.3302
          ],
          [
            -121.9824,
            37.4641
          ]
        ],
        "tilesets": [
          {
            "type": "circle",
            "source": {
              "type": "vector",
              "url": "mapbox://districtr.sunnyvale_blocks_points"
            },
            "sourceLayer": "sunnyvale_blocks_points"
          },
          {
            "type": "fill",
            "source": {
              "type": "vector",
              "url": "mapbox://districtr.sunnyvale_blocks"
            },
            "sourceLayer": "sunnyvale_blocks"
          },
          {
            "type": "fill",
            "source": {
              "type": "vector",
              "url": "mapbox://districtr.sunnyvaledata_blockgroups"
            },
            "sourceLayer": "sunnyvaledata_blockgroups"
          }
        ]
      }
    ],
    "name": "Sunnyvale",
    "state": "California",
    "id": "sunnyvale",
    "districtingProblems": [
      {
        "name": "City Council",
        "numberOfParts": 6,
        "pluralNoun": "Council Districts"
      }
    ]
  },
  {
    "units": [
      {
        "id": "blocks",
        "name": "Blocks",
        "unitType": "Blocks",
        "columnSets": [
          {
            "type": "population",
            "name": "Population",
            "total": {
              "key": "Est_Population",
              "name": "Total population",
              "sum": 32194,
              "min": 0,
              "max": 831
            },
            "subgroups": []
          },
          {
            "type": "population",
            "name": "Citizen Voting Age Population",
            "total": {
              "key": "CVAP_Total",
              "name": "Total population",
              "sum": 24053,
              "min": 0,
              "max": 618
            },
            "subgroups": [
              {
                "key": "CVAP_White",
                "name": "White population",
                "sum": 13341,
                "min": 0,
                "max": 359
              },
              {
                "key": "CVAP_Black",
                "name": "Black population",
                "sum": 788,
                "min": 0,
                "max": 34
              },
              {
                "key": "CVAP_Asian_Amer",
                "name": "Asian population",
                "sum": 2280,
                "min": 0,
                "max": 99
              },
              {
                "key": "CVAP_Latino",
                "name": "Hispanic population",
                "sum": 7447,
                "min": 0,
                "max": 215
              },
              {
                "key": "CVAP_Native_Amer",
                "name": "Native American population",
                "sum": 128,
                "min": 0,
                "max": 18
              },
              {
                "key": "CVAP_Pacific_Isl",
                "name": "Native Hawaiian Pacific Islander population",
                "sum": 9,
                "min": 0,
                "max": 2
              },
              {
                "key": "CVAP_Other",
                "name": "Other population",
                "sum": 56,
                "min": 0,
                "max": 35
              }
            ]
          },
          {
            "type": "population",
            "name": "Percentages",
            "total": {
              "key": "ChildAtHome",
              "name": "Children at home",
              "sum": 92,
              "min": 0,
              "max": 1
            },
            "subgroups": [
              {
                "key": "Renters",
                "name": "Renter percent",
                "sum": 124,
                "min": 0,
                "max": 1
              },
              {
                "key": "Apts",
                "name": "Multi-family residents",
                "sum": 57,
                "min": 0,
                "max": 1
              },
              {
                "key": "HSGrads",
                "name": "High school graduate",
                "sum": 306,
                "min": 0,
                "max": 1
              },
              {
                "key": "CollegeGrads",
                "name": "College graduate",
                "sum": 125,
                "min": 0,
                "max": 1
              },
              {
                "key": "Inc75",
                "name": ">$75k income",
                "sum": 188,
                "min": 0,
                "max": 1
              },
              {
                "key": "SpanishAtHome",
                "name": "Spanish spoken at home",
                "sum": 59,
                "min": 0,
                "max": 1
              },
              {
                "key": "AsnLangAtHome",
                "name": "Asian languages spoken at home",
                "sum": 8,
                "min": 0,
                "max": 1
              },
              {
                "key": "OthLangAtHome",
                "name": "Other languages spoken at home",
                "sum": 9,
                "min": 0,
                "max": 1
              }
            ]
          }
        ],
        "idColumn": {
          "name": "Geo ID",
          "key": "GEOID20"
        },
        "bounds": [
          [
            -117.8014,
            34.0862
          ],
          [
            -117.7477,
            34.1654
          ]
        ],
        "tilesets": [
          {
            "type": "circle",
            "source": {
              "type": "vector",
              "url": "mapbox://districtr.laverne_blocks_points"
            },
            "sourceLayer": "laverne_blocks_points"
          },
          {
            "type": "fill",
            "source": {
              "type": "vector",
              "url": "mapbox://districtr.laverne_blocks"
            },
            "sourceLayer": "laverne_blocks"
          },
          {
            "type": "fill",
            "source": {
              "type": "vector",
              "url": "mapbox://districtr.lavernedata_blockgroups"
            },
            "sourceLayer": "lavernedata_blockgroups"
          }
        ]
      }
    ],
    "name": "La Verne",
    "id": "laverne",
    "state": "California",
    "districtingProblems": [
      {
        "name": "City Council",
        "numberOfParts": 5,
        "pluralNoun": "Council Districts"
      }
    ]
  },
  {
    "state": "California",
    "name": "Pomona",
    "id": "pomona",
    "units": [
      {
        "id": "blocks",
        "name": "Blocks",
        "unitType": "Blocks",
        "columnSets": [
          {
            "type": "population",
            "name": "Population",
            "total": {
              "key": "Est_Population",
              "name": "Total population",
              "sum": 152535,
              "min": 0,
              "max": 1509
            },
            "subgroups": []
          },
          {
            "type": "population",
            "name": "Citizen Voting Age Population",
            "total": {
              "key": "CVAP_Total",
              "name": "Total population",
              "sum": 86505,
              "min": 0,
              "max": 922
            },
            "subgroups": [
              {
                "key": "CVAP_White",
                "name": "White population",
                "sum": 14748,
                "min": 0,
                "max": 283
              },
              {
                "key": "CVAP_Black",
                "name": "Black population",
                "sum": 6957,
                "min": 0,
                "max": 167
              },
              {
                "key": "CVAP_Asian_Amer",
                "name": "Asian population",
                "sum": 10541,
                "min": 0,
                "max": 226
              },
              {
                "key": "CVAP_Latino",
                "name": "Hispanic population",
                "sum": 53301,
                "min": 0,
                "max": 522
              },
              {
                "key": "CVAP_Native_Amer",
                "name": "Native American population",
                "sum": 497,
                "min": 0,
                "max": 29
              },
              {
                "key": "CVAP_Pacific_Isl",
                "name": "Native Hawaiian Pacific Islander population",
                "sum": 88,
                "min": 0,
                "max": 20
              },
              {
                "key": "CVAP_Other",
                "name": "Other population",
                "sum": 371,
                "min": 0,
                "max": 54
              }
            ]
          },
          {
            "type": "population",
            "name": "Percentages",
            "total": {
              "key": "ChildAtHome",
              "name": "Children at home",
              "sum": 92,
              "min": 0,
              "max": 1
            },
            "subgroups": [
              {
                "key": "Renters",
                "name": "Renter percent",
                "sum": 124,
                "min": 0,
                "max": 1
              },
              {
                "key": "Apts",
                "name": "Multi-family residents",
                "sum": 57,
                "min": 0,
                "max": 1
              },
              {
                "key": "HSGrads",
                "name": "High school graduate",
                "sum": 306,
                "min": 0,
                "max": 1
              },
              {
                "key": "CollegeGrads",
                "name": "College graduate",
                "sum": 125,
                "min": 0,
                "max": 1
              },
              {
                "key": "Inc75",
                "name": ">$75k income",
                "sum": 188,
                "min": 0,
                "max": 1
              },
              {
                "key": "SpanishAtHome",
                "name": "Spanish spoken at home",
                "sum": 59,
                "min": 0,
                "max": 1
              },
              {
                "key": "AsnLangAtHome",
                "name": "Asian languages spoken at home",
                "sum": 8,
                "min": 0,
                "max": 1
              },
              {
                "key": "OthLangAtHome",
                "name": "Other languages spoken at home",
                "sum": 9,
                "min": 0,
                "max": 1
              }
            ]
          }
        ],
        "idColumn": {
          "name": "Geo ID",
          "key": "GEOID20"
        },
        "bounds": [
          [
            -117.8287,
            34.0186
          ],
          [
            -117.7112,
            34.1126
          ]
        ],
        "tilesets": [
          {
            "type": "circle",
            "source": {
              "type": "vector",
              "url": "mapbox://districtr.pomona_blocks_points"
            },
            "sourceLayer": "pomona_blocks_points"
          },
          {
            "type": "fill",
            "source": {
              "type": "vector",
              "url": "mapbox://districtr.pomona_blocks"
            },
            "sourceLayer": "pomona_blocks"
          },
          {
            "type": "fill",
            "source": {
              "type": "vector",
              "url": "mapbox://districtr.pomonadata_blockgroups"
            },
            "sourceLayer": "pomonadata_blockgroups"
          }
        ]
      }
    ],
    "districtingProblems": [
      {
        "name": "City Council",
        "numberOfParts": 6,
        "pluralNoun": "Council Districts"
      }
    ]
  },
  {
    "state": "California",
    "units": [
      {
        "id": "blocks",
        "name": "Blocks",
        "unitType": "Blocks",
        "columnSets": [
          {
            "type": "population",
            "name": "Population",
            "total": {
              "key": "Est_Population",
              "name": "Total population",
              "sum": 111097,
              "min": 0,
              "max": 1461
            },
            "subgroups": []
          },
          {
            "type": "population",
            "name": "Citizen Voting Age Population",
            "total": {
              "key": "CVAP_Total",
              "name": "Total population",
              "sum": 64937,
              "min": 0,
              "max": 956
            },
            "subgroups": [
              {
                "key": "CVAP_White",
                "name": "White population",
                "sum": 16320,
                "min": 0,
                "max": 393
              },
              {
                "key": "CVAP_Black",
                "name": "Black population",
                "sum": 18461,
                "min": 0,
                "max": 542
              },
              {
                "key": "CVAP_Asian_Amer",
                "name": "Asian population",
                "sum": 11520,
                "min": 0,
                "max": 278
              },
              {
                "key": "CVAP_Latino",
                "name": "Hispanic population",
                "sum": 16851,
                "min": 0,
                "max": 189
              },
              {
                "key": "CVAP_Native_Amer",
                "name": "Native American population",
                "sum": 600,
                "min": 0,
                "max": 85
              },
              {
                "key": "CVAP_Pacific_Isl",
                "name": "Native Hawaiian Pacific Islander population",
                "sum": 157,
                "min": 0,
                "max": 22
              },
              {
                "key": "CVAP_Other",
                "name": "Other population",
                "sum": 1025,
                "min": 0,
                "max": 95
              }
            ]
          },
          {
            "type": "population",
            "name": "Percentages",
            "total": {
              "key": "ChildAtHome",
              "name": "Children at home",
              "sum": 92,
              "min": 0,
              "max": 1
            },
            "subgroups": [
              {
                "key": "Renters",
                "name": "Renter percent",
                "sum": 124,
                "min": 0,
                "max": 1
              },
              {
                "key": "Apts",
                "name": "Multi-family residents",
                "sum": 57,
                "min": 0,
                "max": 1
              },
              {
                "key": "HSGrads",
                "name": "High school graduate",
                "sum": 306,
                "min": 0,
                "max": 1
              },
              {
                "key": "CollegeGrads",
                "name": "College graduate",
                "sum": 125,
                "min": 0,
                "max": 1
              },
              {
                "key": "Inc75",
                "name": ">$75k income",
                "sum": 188,
                "min": 0,
                "max": 1
              },
              {
                "key": "SpanishAtHome",
                "name": "Spanish spoken at home",
                "sum": 59,
                "min": 0,
                "max": 1
              },
              {
                "key": "AsnLangAtHome",
                "name": "Asian languages spoken at home",
                "sum": 8,
                "min": 0,
                "max": 1
              },
              {
                "key": "OthLangAtHome",
                "name": "Other languages spoken at home",
                "sum": 9,
                "min": 0,
                "max": 1
              }
            ]
          }
        ],
        "idColumn": {
          "name": "Geo ID",
          "key": "GEOID20"
        },
        "bounds": [
          [
            -122.4415,
            37.8837
          ],
          [
            -122.2434,
            38.0281
          ]
        ],
        "tilesets": [
          {
            "type": "circle",
            "source": {
              "type": "vector",
              "url": "mapbox://districtr.ca_richmond_blocks_points"
            },
            "sourceLayer": "ca_richmond_blocks_points"
          },
          {
            "type": "fill",
            "source": {
              "type": "vector",
              "url": "mapbox://districtr.ca_richmond_blocks"
            },
            "sourceLayer": "ca_richmond_blocks"
          },
          {
            "type": "fill",
            "source": {
              "type": "vector",
              "url": "mapbox://districtr.richmonddata_blockgroups"
            },
            "sourceLayer": "richmonddata_blockgroups"
          }
        ]
      }
    ],
    "name": "Richmond",
    "id": "ca_richmond",
    "districtingProblems": [
      {
        "name": "City Council",
        "numberOfParts": 6,
        "pluralNoun": "Council Districts"
      }
    ]
  },
  {
    "state": "California",
    "units": [
      {
        "id": "blocks",
        "name": "Blocks",
        "unitType": "Blocks",
        "columnSets": [
          {
            "type": "population",
            "name": "Population",
            "total": {
              "key": "Est_Population",
              "name": "Total population",
              "sum": 103080,
              "min": 0,
              "max": 1839
            },
            "subgroups": []
          },
          {
            "type": "population",
            "name": "Citizen Voting Age Population",
            "total": {
              "key": "CVAP_Total",
              "name": "Total population",
              "sum": 64426,
              "min": 0,
              "max": 1108
            },
            "subgroups": [
              {
                "key": "CVAP_White",
                "name": "White population",
                "sum": 41259,
                "min": 0,
                "max": 671
              },
              {
                "key": "CVAP_Black",
                "name": "Black population",
                "sum": 4321,
                "min": 0,
                "max": 196
              },
              {
                "key": "CVAP_Asian_Amer",
                "name": "Asian population",
                "sum": 3141,
                "min": 0,
                "max": 115
              },
              {
                "key": "CVAP_Latino",
                "name": "Hispanic population",
                "sum": 14461,
                "min": 0,
                "max": 469
              },
              {
                "key": "CVAP_Native_Amer",
                "name": "Native American population",
                "sum": 525,
                "min": 0,
                "max": 34
              },
              {
                "key": "CVAP_Pacific_Isl",
                "name": "Native Hawaiian Pacific Islander population",
                "sum": 260,
                "min": 0,
                "max": 60
              },
              {
                "key": "CVAP_Other",
                "name": "Other population",
                "sum": 455,
                "min": 0,
                "max": 60
              }
            ]
          },
          {
            "type": "population",
            "name": "Percentages",
            "total": {
              "key": "ChildAtHome",
              "name": "Children at home",
              "sum": 92,
              "min": 0,
              "max": 1
            },
            "subgroups": [
              {
                "key": "Renters",
                "name": "Renter percent",
                "sum": 124,
                "min": 0,
                "max": 1
              },
              {
                "key": "Apts",
                "name": "Multi-family residents",
                "sum": 57,
                "min": 0,
                "max": 1
              },
              {
                "key": "HSGrads",
                "name": "High school graduate",
                "sum": 306,
                "min": 0,
                "max": 1
              },
              {
                "key": "CollegeGrads",
                "name": "College graduate",
                "sum": 125,
                "min": 0,
                "max": 1
              },
              {
                "key": "Inc75",
                "name": ">$75k income",
                "sum": 188,
                "min": 0,
                "max": 1
              },
              {
                "key": "SpanishAtHome",
                "name": "Spanish spoken at home",
                "sum": 59,
                "min": 0,
                "max": 1
              },
              {
                "key": "AsnLangAtHome",
                "name": "Asian languages spoken at home",
                "sum": 8,
                "min": 0,
                "max": 1
              },
              {
                "key": "OthLangAtHome",
                "name": "Other languages spoken at home",
                "sum": 9,
                "min": 0,
                "max": 1
              }
            ]
          }
        ],
        "idColumn": {
          "name": "Geo ID",
          "key": "GEOID20"
        },
        "bounds": [
          [
            -117.0112,
            32.7675
          ],
          [
            -116.8957,
            32.831
          ]
        ],
        "tilesets": [
          {
            "type": "circle",
            "source": {
              "type": "vector",
              "url": "mapbox://districtr.elcajon_blocks_points"
            },
            "sourceLayer": "elcajon_blocks_points"
          },
          {
            "type": "fill",
            "source": {
              "type": "vector",
              "url": "mapbox://districtr.elcajon_blocks"
            },
            "sourceLayer": "elcajon_blocks"
          },
          {
            "type": "fill",
            "source": {
              "type": "vector",
              "url": "mapbox://districtr.elcajondata_blockgroups"
            },
            "sourceLayer": "elcajondata_blockgroups"
          }
        ]
      }
    ],
    "name": "El Cajon",
    "id": "elcajon",
    "districtingProblems": [
      {
        "name": "City Council",
        "numberOfParts": 4,
        "pluralNoun": "Council Districts"
      }
    ]
  },
  {
    "id": "ca_carlsbad",
    "units": [
      {
        "id": "blocks",
        "name": "Blocks",
        "unitType": "Blocks",
        "columnSets": [
          {
            "type": "population",
            "name": "Population",
            "total": {
              "key": "Est_Population",
              "name": "Total population",
              "sum": 113341,
              "min": 0,
              "max": 1142
            },
            "subgroups": []
          },
          {
            "type": "population",
            "name": "Citizen Voting Age Population",
            "total": {
              "key": "CVAP_Total",
              "name": "Total population",
              "sum": 82558,
              "min": 0,
              "max": 932
            },
            "subgroups": [
              {
                "key": "CVAP_White",
                "name": "White population",
                "sum": 64227,
                "min": 0,
                "max": 755
              },
              {
                "key": "CVAP_Black",
                "name": "Black population",
                "sum": 1313,
                "min": 0,
                "max": 57
              },
              {
                "key": "CVAP_Asian_Amer",
                "name": "Asian population",
                "sum": 6626,
                "min": 0,
                "max": 140
              },
              {
                "key": "CVAP_Latino",
                "name": "Hispanic population",
                "sum": 9475,
                "min": 0,
                "max": 250
              },
              {
                "key": "CVAP_Native_Amer",
                "name": "Native American population",
                "sum": 386,
                "min": 0,
                "max": 50
              },
              {
                "key": "CVAP_Pacific_Isl",
                "name": "Native Hawaiian Pacific Islander population",
                "sum": 145,
                "min": 0,
                "max": 41
              },
              {
                "key": "CVAP_Other",
                "name": "Other population",
                "sum": 385,
                "min": 0,
                "max": 40
              }
            ]
          },
          {
            "type": "population",
            "name": "Percentages",
            "total": {
              "key": "ChildAtHome",
              "name": "Children at home",
              "sum": 92,
              "min": 0,
              "max": 1
            },
            "subgroups": [
              {
                "key": "Renters",
                "name": "Renter percent",
                "sum": 124,
                "min": 0,
                "max": 1
              },
              {
                "key": "Apts",
                "name": "Multi-family residents",
                "sum": 57,
                "min": 0,
                "max": 1
              },
              {
                "key": "HSGrads",
                "name": "High school graduate",
                "sum": 306,
                "min": 0,
                "max": 1
              },
              {
                "key": "CollegeGrads",
                "name": "College graduate",
                "sum": 125,
                "min": 0,
                "max": 1
              },
              {
                "key": "Inc75",
                "name": ">$75k income",
                "sum": 188,
                "min": 0,
                "max": 1
              },
              {
                "key": "SpanishAtHome",
                "name": "Spanish spoken at home",
                "sum": 59,
                "min": 0,
                "max": 1
              },
              {
                "key": "AsnLangAtHome",
                "name": "Asian languages spoken at home",
                "sum": 8,
                "min": 0,
                "max": 1
              },
              {
                "key": "OthLangAtHome",
                "name": "Other languages spoken at home",
                "sum": 9,
                "min": 0,
                "max": 1
              }
            ]
          }
        ],
        "idColumn": {
          "name": "Geo ID",
          "key": "GEOID20"
        },
        "bounds": [
          [
            -117.3597,
            33.0605
          ],
          [
            -117.2159,
            33.1826
          ]
        ],
        "tilesets": [
          {
            "type": "circle",
            "source": {
              "type": "vector",
              "url": "mapbox://districtr.ca_carlsbad_blocks_points"
            },
            "sourceLayer": "ca_carlsbad_blocks_points"
          },
          {
            "type": "fill",
            "source": {
              "type": "vector",
              "url": "mapbox://districtr.ca_carlsbad_blocks"
            },
            "sourceLayer": "ca_carlsbad_blocks"
          },
          {
            "type": "fill",
            "source": {
              "type": "vector",
              "url": "mapbox://districtr.carlsbaddata_blockgroups"
            },
            "sourceLayer": "carlsbaddata_blockgroups"
          }
        ]
      }
    ],
    "name": "Carlsbad",
    "state": "California",
    "districtingProblems": [
      {
        "name": "City Council",
        "numberOfParts": 4,
        "pluralNoun": "Council Districts"
      }
    ]
  },
  {
    "units": [
      {
        "id": "blocks",
        "name": "Blocks",
        "unitType": "Blocks",
        "columnSets": [
          {
            "type": "population",
            "name": "Population",
            "total": {
              "key": "Est_Population",
              "name": "Total population",
              "sum": 63459,
              "min": 0,
              "max": 1355
            },
            "subgroups": []
          },
          {
            "type": "population",
            "name": "Citizen Voting Age Population",
            "total": {
              "key": "CVAP_Total",
              "name": "Total population",
              "sum": 47560,
              "min": 0,
              "max": 1086
            },
            "subgroups": [
              {
                "key": "CVAP_White",
                "name": "White population",
                "sum": 39140,
                "min": 0,
                "max": 989
              },
              {
                "key": "CVAP_Black",
                "name": "Black population",
                "sum": 458,
                "min": 0,
                "max": 41
              },
              {
                "key": "CVAP_Asian_Amer",
                "name": "Asian population",
                "sum": 2503,
                "min": 0,
                "max": 74
              },
              {
                "key": "CVAP_Latino",
                "name": "Hispanic population",
                "sum": 5050,
                "min": 0,
                "max": 208
              },
              {
                "key": "CVAP_Native_Amer",
                "name": "Native American population",
                "sum": 266,
                "min": 0,
                "max": 13
              },
              {
                "key": "CVAP_Pacific_Isl",
                "name": "Native Hawaiian Pacific Islander population",
                "sum": 38,
                "min": 0,
                "max": 30
              },
              {
                "key": "CVAP_Other",
                "name": "Other population",
                "sum": 103,
                "min": 0,
                "max": 30
              }
            ]
          },
          {
            "type": "population",
            "name": "Percentages",
            "total": {
              "key": "ChildAtHome",
              "name": "Children at home",
              "sum": 92,
              "min": 0,
              "max": 1
            },
            "subgroups": [
              {
                "key": "Renters",
                "name": "Renter percent",
                "sum": 124,
                "min": 0,
                "max": 1
              },
              {
                "key": "Apts",
                "name": "Multi-family residents",
                "sum": 57,
                "min": 0,
                "max": 1
              },
              {
                "key": "HSGrads",
                "name": "High school graduate",
                "sum": 306,
                "min": 0,
                "max": 1
              },
              {
                "key": "CollegeGrads",
                "name": "College graduate",
                "sum": 125,
                "min": 0,
                "max": 1
              },
              {
                "key": "Inc75",
                "name": ">$75k income",
                "sum": 188,
                "min": 0,
                "max": 1
              },
              {
                "key": "SpanishAtHome",
                "name": "Spanish spoken at home",
                "sum": 59,
                "min": 0,
                "max": 1
              },
              {
                "key": "AsnLangAtHome",
                "name": "Asian languages spoken at home",
                "sum": 8,
                "min": 0,
                "max": 1
              },
              {
                "key": "OthLangAtHome",
                "name": "Other languages spoken at home",
                "sum": 9,
                "min": 0,
                "max": 1
              }
            ]
          }
        ],
        "idColumn": {
          "name": "Geo ID",
          "key": "GEOID20"
        },
        "bounds": [
          [
            -117.3129,
            32.9993
          ],
          [
            -117.1957,
            33.089
          ]
        ],
        "tilesets": [
          {
            "type": "circle",
            "source": {
              "type": "vector",
              "url": "mapbox://districtr.encinitas_blocks_points"
            },
            "sourceLayer": "encinitas_blocks_points"
          },
          {
            "type": "fill",
            "source": {
              "type": "vector",
              "url": "mapbox://districtr.encinitas_blocks"
            },
            "sourceLayer": "encinitas_blocks"
          },
          {
            "type": "fill",
            "source": {
              "type": "vector",
              "url": "mapbox://districtr.encinitasdata_blockgroups"
            },
            "sourceLayer": "encinitasdata_blockgroups"
          }
        ]
      }
    ],
    "id": "encinitas",
    "state": "California",
    "name": "Encinitas",
    "districtingProblems": [
      {
        "name": "City Council",
        "numberOfParts": 4,
        "pluralNoun": "Council Districts"
      }
    ]
  },
  {
    "id": "buenapark",
    "units": [
      {
        "id": "blocks",
        "name": "Blocks",
        "unitType": "Blocks",
        "columnSets": [
          {
            "type": "population",
            "name": "Population",
            "total": {
              "key": "Est_Population",
              "name": "Total population",
              "sum": 82402,
              "min": 0,
              "max": 1813
            },
            "subgroups": []
          },
          {
            "type": "population",
            "name": "Citizen Voting Age Population",
            "total": {
              "key": "CVAP_Total",
              "name": "Total population",
              "sum": 50841,
              "min": 0,
              "max": 1240
            },
            "subgroups": [
              {
                "key": "CVAP_White",
                "name": "White population",
                "sum": 16170,
                "min": 0,
                "max": 520
              },
              {
                "key": "CVAP_Black",
                "name": "Black population",
                "sum": 2038,
                "min": 0,
                "max": 147
              },
              {
                "key": "CVAP_Asian_Amer",
                "name": "Asian population",
                "sum": 16512,
                "min": 0,
                "max": 472
              },
              {
                "key": "CVAP_Latino",
                "name": "Hispanic population",
                "sum": 15080,
                "min": 0,
                "max": 294
              },
              {
                "key": "CVAP_Native_Amer",
                "name": "Native American population",
                "sum": 362,
                "min": 0,
                "max": 22
              },
              {
                "key": "CVAP_Pacific_Isl",
                "name": "Native Hawaiian Pacific Islander population",
                "sum": 431,
                "min": 0,
                "max": 167
              },
              {
                "key": "CVAP_Other",
                "name": "Other population",
                "sum": 245,
                "min": 0,
                "max": 75
              }
            ]
          },
          {
            "type": "population",
            "name": "Percentages",
            "total": {
              "key": "ChildAtHome",
              "name": "Children at home",
              "sum": 92,
              "min": 0,
              "max": 1
            },
            "subgroups": [
              {
                "key": "Renters",
                "name": "Renter percent",
                "sum": 124,
                "min": 0,
                "max": 1
              },
              {
                "key": "Apts",
                "name": "Multi-family residents",
                "sum": 57,
                "min": 0,
                "max": 1
              },
              {
                "key": "HSGrads",
                "name": "High school graduate",
                "sum": 306,
                "min": 0,
                "max": 1
              },
              {
                "key": "CollegeGrads",
                "name": "College graduate",
                "sum": 125,
                "min": 0,
                "max": 1
              },
              {
                "key": "Inc75",
                "name": ">$75k income",
                "sum": 188,
                "min": 0,
                "max": 1
              },
              {
                "key": "SpanishAtHome",
                "name": "Spanish spoken at home",
                "sum": 59,
                "min": 0,
                "max": 1
              },
              {
                "key": "AsnLangAtHome",
                "name": "Asian languages spoken at home",
                "sum": 8,
                "min": 0,
                "max": 1
              },
              {
                "key": "OthLangAtHome",
                "name": "Other languages spoken at home",
                "sum": 9,
                "min": 0,
                "max": 1
              }
            ]
          }
        ],
        "idColumn": {
          "name": "Geo ID",
          "key": "GEOID20"
        },
        "bounds": [
          [
            -118.0374,
            33.8098
          ],
          [
            -117.9762,
            33.8956
          ]
        ],
        "tilesets": [
          {
            "type": "circle",
            "source": {
              "type": "vector",
              "url": "mapbox://districtr.buenapark_blocks_points"
            },
            "sourceLayer": "buenapark_blocks_points"
          },
          {
            "type": "fill",
            "source": {
              "type": "vector",
              "url": "mapbox://districtr.buenapark_blocks"
            },
            "sourceLayer": "buenapark_blocks"
          },
          {
            "type": "fill",
            "source": {
              "type": "vector",
              "url": "mapbox://districtr.buenaparkdata_blockgroups"
            },
            "sourceLayer": "buenaparkdata_blockgroups"
          }
        ]
      }
    ],
    "state": "California",
    "name": "Buena Park",
    "districtingProblems": [
      {
        "name": "City Council",
        "numberOfParts": 5,
        "pluralNoun": "Council Districts"
      }
    ]
  },
  {
    "name": "Half Moon Bay",
    "id": "halfmoon",
    "units": [
      {
        "id": "blocks",
        "name": "Blocks",
        "unitType": "Blocks",
        "columnSets": [
          {
            "type": "population",
            "name": "Population",
            "total": {
              "key": "Est_Population",
              "name": "Total population",
              "sum": 12730,
              "min": 0,
              "max": 1044
            },
            "subgroups": []
          },
          {
            "type": "population",
            "name": "Citizen Voting Age Population",
            "total": {
              "key": "CVAP_Total",
              "name": "Total population",
              "sum": 9086,
              "min": 0,
              "max": 698
            },
            "subgroups": [
              {
                "key": "CVAP_White",
                "name": "White population",
                "sum": 6675,
                "min": 0,
                "max": 418
              },
              {
                "key": "CVAP_Black",
                "name": "Black population",
                "sum": 78,
                "min": 0,
                "max": 10
              },
              {
                "key": "CVAP_Asian_Amer",
                "name": "Asian population",
                "sum": 686,
                "min": 0,
                "max": 60
              },
              {
                "key": "CVAP_Latino",
                "name": "Hispanic population",
                "sum": 1492,
                "min": 0,
                "max": 233
              },
              {
                "key": "CVAP_Native_Amer",
                "name": "Native American population",
                "sum": 72,
                "min": 0,
                "max": 18
              },
              {
                "key": "CVAP_Pacific_Isl",
                "name": "Native Hawaiian Pacific Islander population",
                "sum": 65,
                "min": 0,
                "max": 40
              },
              {
                "key": "CVAP_Other",
                "name": "Other population",
                "sum": 13,
                "min": 0,
                "max": 10
              }
            ]
          },
          {
            "type": "population",
            "name": "Percentages",
            "total": {
              "key": "ChildAtHome",
              "name": "Children at home",
              "sum": 92,
              "min": 0,
              "max": 1
            },
            "subgroups": [
              {
                "key": "Renters",
                "name": "Renter percent",
                "sum": 124,
                "min": 0,
                "max": 1
              },
              {
                "key": "Apts",
                "name": "Multi-family residents",
                "sum": 57,
                "min": 0,
                "max": 1
              },
              {
                "key": "HSGrads",
                "name": "High school graduate",
                "sum": 306,
                "min": 0,
                "max": 1
              },
              {
                "key": "CollegeGrads",
                "name": "College graduate",
                "sum": 125,
                "min": 0,
                "max": 1
              },
              {
                "key": "Inc75",
                "name": ">$75k income",
                "sum": 188,
                "min": 0,
                "max": 1
              },
              {
                "key": "SpanishAtHome",
                "name": "Spanish spoken at home",
                "sum": 59,
                "min": 0,
                "max": 1
              },
              {
                "key": "AsnLangAtHome",
                "name": "Asian languages spoken at home",
                "sum": 8,
                "min": 0,
                "max": 1
              },
              {
                "key": "OthLangAtHome",
                "name": "Other languages spoken at home",
                "sum": 9,
                "min": 0,
                "max": 1
              }
            ]
          }
        ],
        "idColumn": {
          "name": "Geo ID",
          "key": "GEOID20"
        },
        "bounds": [
          [
            -122.4768,
            37.4249
          ],
          [
            -122.4165,
            37.5208
          ]
        ],
        "tilesets": [
          {
            "type": "circle",
            "source": {
              "type": "vector",
              "url": "mapbox://districtr.halfmoon_blocks_points"
            },
            "sourceLayer": "halfmoon_blocks_points"
          },
          {
            "type": "fill",
            "source": {
              "type": "vector",
              "url": "mapbox://districtr.halfmoon_blocks"
            },
            "sourceLayer": "halfmoon_blocks"
          },
          {
            "type": "fill",
            "source": {
              "type": "vector",
              "url": "mapbox://districtr.halfmoondata_blockgroups"
            },
            "sourceLayer": "halfmoondata_blockgroups"
          }
        ]
      }
    ],
    "state": "California",
    "districtingProblems": [
      {
        "name": "City Council",
        "numberOfParts": 4,
        "pluralNoun": "Council Districts"
      }
    ]
  },
  {
    "name": "Stockton",
    "state": "California",
    "id": "ca_stockton",
    "units": [
      {
        "id": "blocks",
        "name": "Blocks",
        "unitType": "Blocks",
        "columnSets": [
          {
            "type": "population",
            "name": "Population",
            "total": {
              "key": "Est_Population",
              "name": "Total population",
              "sum": 308789,
              "min": 0,
              "max": 1147
            },
            "subgroups": []
          },
          {
            "type": "population",
            "name": "Citizen Voting Age Population",
            "total": {
              "key": "CVAP_Total",
              "name": "Total population",
              "sum": 184836,
              "min": 0,
              "max": 821
            },
            "subgroups": [
              {
                "key": "CVAP_White",
                "name": "White population",
                "sum": 52528,
                "min": 0,
                "max": 597
              },
              {
                "key": "CVAP_Black",
                "name": "Black population",
                "sum": 25902,
                "min": 0,
                "max": 223
              },
              {
                "key": "CVAP_Asian_Amer",
                "name": "Asian population",
                "sum": 40521,
                "min": 0,
                "max": 272
              },
              {
                "key": "CVAP_Latino",
                "name": "Hispanic population",
                "sum": 61833,
                "min": 0,
                "max": 272
              },
              {
                "key": "CVAP_Native_Amer",
                "name": "Native American population",
                "sum": 1286,
                "min": 0,
                "max": 48
              },
              {
                "key": "CVAP_Pacific_Isl",
                "name": "Native Hawaiian Pacific Islander population",
                "sum": 768,
                "min": 0,
                "max": 60
              },
              {
                "key": "CVAP_Other",
                "name": "Other population",
                "sum": 1995,
                "min": 0,
                "max": 130
              }
            ]
          },
          {
            "type": "population",
            "name": "Percentages",
            "total": {
              "key": "ChildAtHome",
              "name": "Children at home",
              "sum": 92,
              "min": 0,
              "max": 1
            },
            "subgroups": [
              {
                "key": "Renters",
                "name": "Renter percent",
                "sum": 124,
                "min": 0,
                "max": 1
              },
              {
                "key": "Apts",
                "name": "Multi-family residents",
                "sum": 57,
                "min": 0,
                "max": 1
              },
              {
                "key": "HSGrads",
                "name": "High school graduate",
                "sum": 306,
                "min": 0,
                "max": 1
              },
              {
                "key": "CollegeGrads",
                "name": "College graduate",
                "sum": 125,
                "min": 0,
                "max": 1
              },
              {
                "key": "Inc75",
                "name": ">$75k income",
                "sum": 188,
                "min": 0,
                "max": 1
              },
              {
                "key": "SpanishAtHome",
                "name": "Spanish spoken at home",
                "sum": 59,
                "min": 0,
                "max": 1
              },
              {
                "key": "AsnLangAtHome",
                "name": "Asian languages spoken at home",
                "sum": 8,
                "min": 0,
                "max": 1
              },
              {
                "key": "OthLangAtHome",
                "name": "Other languages spoken at home",
                "sum": 9,
                "min": 0,
                "max": 1
              }
            ]
          }
        ],
        "idColumn": {
          "name": "Geo ID",
          "key": "GEOID20"
        },
        "bounds": [
          [
            -121.4197,
            37.8675
          ],
          [
            -121.184,
            38.0588
          ]
        ],
        "tilesets": [
          {
            "type": "circle",
            "source": {
              "type": "vector",
              "url": "mapbox://districtr.ca_stockton_blocks_points"
            },
            "sourceLayer": "ca_stockton_blocks_points"
          },
          {
            "type": "fill",
            "source": {
              "type": "vector",
              "url": "mapbox://districtr.ca_stockton_blocks"
            },
            "sourceLayer": "ca_stockton_blocks"
          },
          {
            "type": "fill",
            "source": {
              "type": "vector",
              "url": "mapbox://districtr.stocktondata_blockgroups"
            },
            "sourceLayer": "stocktondata_blockgroups"
          }
        ]
      }
    ],
    "districtingProblems": [
      {
        "name": "City Council",
        "numberOfParts": 6,
        "pluralNoun": "Council Districts"
      }
    ]
  },
  {
    "state": "California",
    "units": [
      {
        "id": "blocks",
        "name": "Blocks",
        "unitType": "Blocks",
        "columnSets": [
          {
            "type": "population",
            "name": "Population",
            "total": {
              "key": "Est_Population",
              "name": "Total population",
              "sum": 65587,
              "min": 0,
              "max": 1311
            },
            "subgroups": []
          },
          {
            "type": "population",
            "name": "Citizen Voting Age Population",
            "total": {
              "key": "CVAP_Total",
              "name": "Total population",
              "sum": 41322,
              "min": 0,
              "max": 665
            },
            "subgroups": [
              {
                "key": "CVAP_White",
                "name": "White population",
                "sum": 25559,
                "min": 0,
                "max": 245
              },
              {
                "key": "CVAP_Black",
                "name": "Black population",
                "sum": 901,
                "min": 0,
                "max": 75
              },
              {
                "key": "CVAP_Asian_Amer",
                "name": "Asian population",
                "sum": 3493,
                "min": 0,
                "max": 102
              },
              {
                "key": "CVAP_Latino",
                "name": "Hispanic population",
                "sum": 10826,
                "min": 0,
                "max": 411
              },
              {
                "key": "CVAP_Native_Amer",
                "name": "Native American population",
                "sum": 414,
                "min": 0,
                "max": 20
              },
              {
                "key": "CVAP_Pacific_Isl",
                "name": "Native Hawaiian Pacific Islander population",
                "sum": 34,
                "min": 0,
                "max": 30
              },
              {
                "key": "CVAP_Other",
                "name": "Other population",
                "sum": 93,
                "min": 0,
                "max": 40
              }
            ]
          },
          {
            "type": "population",
            "name": "Percentages",
            "total": {
              "key": "ChildAtHome",
              "name": "Children at home",
              "sum": 92,
              "min": 0,
              "max": 1
            },
            "subgroups": [
              {
                "key": "Renters",
                "name": "Renter percent",
                "sum": 124,
                "min": 0,
                "max": 1
              },
              {
                "key": "Apts",
                "name": "Multi-family residents",
                "sum": 57,
                "min": 0,
                "max": 1
              },
              {
                "key": "HSGrads",
                "name": "High school graduate",
                "sum": 306,
                "min": 0,
                "max": 1
              },
              {
                "key": "CollegeGrads",
                "name": "College graduate",
                "sum": 125,
                "min": 0,
                "max": 1
              },
              {
                "key": "Inc75",
                "name": ">$75k income",
                "sum": 188,
                "min": 0,
                "max": 1
              },
              {
                "key": "SpanishAtHome",
                "name": "Spanish spoken at home",
                "sum": 59,
                "min": 0,
                "max": 1
              },
              {
                "key": "AsnLangAtHome",
                "name": "Asian languages spoken at home",
                "sum": 8,
                "min": 0,
                "max": 1
              },
              {
                "key": "OthLangAtHome",
                "name": "Other languages spoken at home",
                "sum": 9,
                "min": 0,
                "max": 1
              }
            ]
          }
        ],
        "idColumn": {
          "name": "Geo ID",
          "key": "GEOID20"
        },
        "bounds": [
          [
            -121.4053,
            38.0825
          ],
          [
            -121.2413,
            38.1549
          ]
        ],
        "tilesets": [
          {
            "type": "circle",
            "source": {
              "type": "vector",
              "url": "mapbox://districtr.lodi_blocks_points"
            },
            "sourceLayer": "lodi_blocks_points"
          },
          {
            "type": "fill",
            "source": {
              "type": "vector",
              "url": "mapbox://districtr.lodi_blocks"
            },
            "sourceLayer": "lodi_blocks"
          },
          {
            "type": "fill",
            "source": {
              "type": "vector",
              "url": "mapbox://districtr.lodidata_blockgroups"
            },
            "sourceLayer": "lodidata_blockgroups"
          }
        ]
      }
    ],
    "name": "Lodi",
    "id": "lodi",
    "districtingProblems": [
      {
        "name": "City Council",
        "numberOfParts": 5,
        "pluralNoun": "Council Districts"
      }
    ]
  },
  {
   "units": [
     {
       "id": "blocks20",
       "name": "2020 Blocks",
       "unitType": "Blocks",
       "columnSets": [
         {
           "type": "population",
           "name": "Population",
           "total": {
             "key": "LF_20_Total",
             "name": "Total population",
             "sum": 777312,
             "min": 0,
             "max": 1799
           },
           "subgroups": [
             {
               "key": "LF_20_White",
               "name": "White population",
               "sum": 214667,
               "min": 0,
               "max": 762
             },
             {
               "key": "LF_20_AfAm",
               "name": "Black population",
               "sum": 56337,
               "min": 0,
               "max": 482
             },
             {
               "key": "LF_20_Asian",
               "name": "Asian population",
               "sum": 134684,
               "min": 0,
               "max": 450
             },
             {
               "key": "LF_20_Hispanic_or_Latino",
               "name": "Hispanic population",
               "sum": 325178,
               "min": 0,
               "max": 808
             }
           ]
         },
         {
           "type": "population",
           "name": "Citizen Voting Age Population",
           "total": {
             "key": "CVAP_15-19_Total",
             "name": "Total population",
             "sum": 440849,
             "min": 0,
             "max": 2164
           },
           "subgroups": [
             {
               "key": "CVAP_15-19_AfAm",
               "name": "Black population",
               "sum": 33821,
               "min": 0,
               "max": 453
             },
             {
               "key": "CVAP_15-19_AiAn",
               "name": "American Indian population",
               "sum": 1264,
               "min": 0,
               "max": 64
             },
             {
               "key": "CVAP_15-19_Asian",
               "name": "Asian population",
               "sum": 60294,
               "min": 0,
               "max": 282
             },
             {
               "key": "CVAP_15-19_Hawaiian_API",
               "name": "Native Hawaiian Pacific Islander population",
               "sum": 1905,
               "min": 0,
               "max": 43
             },
             {
               "key": "CVAP_15-19_Hispanic_or_Latino",
               "name": "Hispanic population",
               "sum": 134705,
               "min": 0,
               "max": 641
             }
           ]
         }
       ],
       "idColumn": {
         "name": "Geo ID",
         "key": "GEOID20"
       },
       "bounds": [
         [
           -121.5851,
           37.4818
         ],
         [
           -120.917,
           38.3003
         ]
       ],
       "tilesets": [
         {
           "type": "circle",
           "source": {
             "type": "vector",
             "url": "mapbox://districtr.ca_sanjoaquin_blocks20_points?v=2"
           },
           "sourceLayer": "ca_sanjoaquin_blocks20_points"
         },
         {
           "type": "fill",
           "source": {
             "type": "vector",
             "url": "mapbox://districtr.ca_sanjoaquin_blocks20?v=2"
           },
           "sourceLayer": "ca_sanjoaquin_blocks20"
         }
       ]
     },
     {
       "id": "blocks",
       "name": "Blocks",
       "unitType": "Blocks",
       "hideOnDefault": true,
       "columnSets": [
         {
           "type": "population",
           "name": "Population",
           "total": {
             "key": "ACS_15-19_Total",
             "name": "Total population",
             "sum": 738505,
             "min": 0,
             "max": 2340
           },
           "subgroups": [
             {
               "key": "ACS_15-19_AfAm",
               "name": "Black population",
               "sum": 47251,
               "min": 0,
               "max": 557
             },
             {
               "key": "ACS_15-19_Asian",
               "name": "Asian population",
               "sum": 109546,
               "min": 0,
               "max": 536
             },
             {
               "key": "ACS_15-19_Hispanic_or_Latino",
               "name": "Hispanic population",
               "sum": 303394,
               "min": 0,
               "max": 941
             }
           ]
         },
         {
           "type": "population",
           "name": "Citizen Voting Age Population",
           "total": {
             "key": "CVAP_15-19_Total",
             "name": "Total population",
             "sum": 440849,
             "min": 0,
             "max": 2164
           },
           "subgroups": [
             {
               "key": "CVAP_15-19_AfAm",
               "name": "Black population",
               "sum": 33821,
               "min": 0,
               "max": 453
             },
             {
               "key": "CVAP_15-19_AiAn",
               "name": "American Indian population",
               "sum": 1264,
               "min": 0,
               "max": 64
             },
             {
               "key": "CVAP_15-19_Asian",
               "name": "Asian population",
               "sum": 60294,
               "min": 0,
               "max": 282
             },
             {
               "key": "CVAP_15-19_Hawaiian_API",
               "name": "Native Hawaiian Pacific Islander population",
               "sum": 1905,
               "min": 0,
               "max": 43
             },
             {
               "key": "CVAP_15-19_Hispanic_or_Latino",
               "name": "Hispanic population",
               "sum": 134705,
               "min": 0,
               "max": 641
             }
           ]
         }
       ],
       "idColumn": {
         "name": "Geo ID",
         "key": "GEOID20"
       },
       "bounds": [
         [
           -121.5851,
           37.4818
         ],
         [
           -120.9207,
           38.3002
         ]
       ],
       "tilesets": [
         {
           "type": "circle",
           "source": {
             "type": "vector",
             "url": "mapbox://districtr.ca_sanjoaquin_blocks_points?v=2"
           },
           "sourceLayer": "ca_sanjoaquin_blocks_points"
         },
         {
           "type": "fill",
           "source": {
             "type": "vector",
             "url": "mapbox://districtr.ca_sanjoaquin_blocks?v=2"
           },
           "sourceLayer": "ca_sanjoaquin_blocks"
         }
       ]
     }
   ],
   "id": "ca_sanjoaquin",
   "state": "California",
   "name": "San Joaquin County",
   "districtingProblems": [
     {
       "name": "County",
       "numberOfParts": 5,
       "pluralNoun": "Supervisorial Districts"
     }
   ]
 },
 {
   "name": "Tuolumne County",
   "state": "California",
   "units": [
     {
       "id": "blocks",
       "name": "Blocks",
       "unitType": "Blocks",
       "columnSets": [
         {
           "type": "population",
           "name": "Population",
           "total": {
             "key": "ACS_15-19_Total",
             "name": "Total population",
             "sum": 54021,
             "min": 0,
             "max": 2509
           },
           "subgroups": [
             {
               "key": "ACS_15-19_AfAm",
               "name": "Black population",
               "sum": 860,
               "min": 0,
               "max": 679
             },
             {
               "key": "ACS_15-19_Asian",
               "name": "Asian population",
               "sum": 537,
               "min": 0,
               "max": 126
             },
             {
               "key": "ACS_15-19_Hispanic_or_Latino",
               "name": "Hispanic population",
               "sum": 6076,
               "min": 0,
               "max": 802
             }
           ]
         },
         {
           "type": "population",
           "name": "Citizen Voting Age Population",
           "total": {
             "key": "CVAP_15-19_Total",
             "name": "Total population",
             "sum": 43287,
             "min": 0,
             "max": 2390
           },
           "subgroups": [
             {
               "key": "CVAP_15-19_AfAm",
               "name": "Black population",
               "sum": 755,
               "min": 0,
               "max": 650
             },
             {
               "key": "CVAP_15-19_Asian",
               "name": "Asian population",
               "sum": 204,
               "min": 0,
               "max": 65
             },
             {
               "key": "CVAP_15-19_Hispanic_or_Latino",
               "name": "Hispanic population",
               "sum": 3953,
               "min": 0,
               "max": 765
             },
             {
               "key": "CVAP_15-19_AiAn",
               "name": "Native American population",
               "sum": 411,
               "min": 0,
               "max": 70
             },
             {
               "key": "CVAP_15-19_Hawaiian_API",
               "name": "Native Hawaiian Pacific Islander population",
               "sum": 67,
               "min": 0,
               "max": 35
             }
           ]
         }
       ],
       "idColumn": {
         "name": "Geo ID",
         "key": "GEOID10"
       },
       "bounds": [
         [
           -120.6531,
           37.6335
         ],
         [
           -119.1995,
           38.4358
         ]
       ],
       "tilesets": [
         {
           "type": "circle",
           "source": {
             "type": "vector",
             "url": "mapbox://districtr.ca_tuolumne_blocks_points"
           },
           "sourceLayer": "ca_tuolumne_blocks_points"
         },
         {
           "type": "fill",
           "source": {
             "type": "vector",
             "url": "mapbox://districtr.ca_tuolumne_blocks?v=2"
           },
           "sourceLayer": "ca_tuolumne_blocks"
         }
       ]
     }
   ],
   "id": "ca_tuolumne",
   "districtingProblems": [
     {
       "name": "City Council",
       "numberOfParts": 5,
       "pluralNoun": "Supervisor Districts"
     }
   ]
 },
 {
   "units": [
     {
       "id": "blocks",
       "name": "Blocks",
       "unitType": "Blocks",
       "hideOnDefault": true,
       "columnSets": [
         {
           "type": "population",
           "name": "Population",
           "total": {
             "key": "ACS_15-19_Total",
             "name": "Total population",
             "sum": 141248,
             "min": 0,
             "max": 1448
           },
           "subgroups": [
             {
               "key": "ACS_15-19_AfAm",
               "name": "Black population",
               "sum": 2544,
               "min": 0,
               "max": 127
             },
             {
               "key": "ACS_15-19_Asian",
               "name": "Asian population",
               "sum": 10973,
               "min": 0,
               "max": 551
             },
             {
               "key": "ACS_15-19_Hispanic_or_Latino",
               "name": "Hispanic population",
               "sum": 46982,
               "min": 0,
               "max": 739
             }
           ]
         },
         {
           "type": "population",
           "name": "Citizen Voting Age Population",
           "total": {
             "key": "CVAP_15-19_Total",
             "name": "Total population",
             "sum": 95095,
             "min": 0,
             "max": 979
           },
           "subgroups": [
             {
               "key": "CVAP_15-19_NH_White",
               "name": "White population",
               "sum": 65554,
               "min": 0,
               "max": 573
             },
             {
               "key": "CVAP_15-19_AfAm",
               "name": "Black population",
               "sum": 1961,
               "min": 0,
               "max": 120
             },
             {
               "key": "CVAP_15-19_AiAn",
               "name": "American Indian population",
               "sum": 226,
               "min": 0,
               "max": 14
             },
             {
               "key": "CVAP_15-19_Asian",
               "name": "Asian population",
               "sum": 7000,
               "min": 0,
               "max": 372
             },
             {
               "key": "CVAP_15-19_Hawaiian_API",
               "name": "Native Hawaiian Pacific Islander population",
               "sum": 163,
               "min": 0,
               "max": 19
             },
             {
               "key": "CVAP_15-19_Hispanic_or_Latino",
               "name": "Hispanic population",
               "sum": 19100,
               "min": 0,
               "max": 313
             }
           ]
         }
       ],
       "idColumn": {
         "name": "Geo ID",
         "key": "GEOID10"
       },
       "bounds": [
         [
           -122.6469,
           38.1537
         ],
         [
           -122.1033,
           38.8643
         ]
       ],
       "tilesets": [
         {
           "type": "circle",
           "source": {
             "type": "vector",
             "url": "mapbox://districtr.napa_boe_blocks_points"
           },
           "sourceLayer": "napa_boe_blocks_points"
         },
         {
           "type": "fill",
           "source": {
             "type": "vector",
             "url": "mapbox://districtr.napa_boe_blocks"
           },
           "sourceLayer": "napa_boe_blocks"
         }
       ]
     },
     {
       "id": "blocks20",
       "name": "2020 Blocks",
       "unitType": "Blocks",
       "columnSets": [
         {
           "type": "population",
           "name": "Population",
           "total": {
             "key": "LF_20_Total",
             "name": "Total population",
             "sum": 137789,
             "min": 0,
             "max": 1251
           },
           "subgroups": [
             {
               "key": "LF_20_White",
               "name": "White population",
               "sum": 68730,
               "min": 0,
               "max": 841
             },
             {
               "key": "LF_20_AfAm",
               "name": "Black population",
               "sum": 2298,
               "min": 0,
               "max": 128
             },
             {
               "key": "LF_20_Asian",
               "name": "Asian population",
               "sum": 10511,
               "min": 0,
               "max": 330
             },
             {
               "key": "LF_20_Hispanic_or_Latino",
               "name": "Hispanic population",
               "sum": 48806,
               "min": 0,
               "max": 1023
             }
           ]
         },
         {
           "type": "population",
           "name": "Citizen Voting Age Population",
           "total": {
             "key": "CVAP_15-19_Total",
             "name": "Total population",
             "sum": 92912,
             "min": 0,
             "max": 825
           },
           "subgroups": [
             {
               "key": "CVAP_15-19_AfAm",
               "name": "Black population",
               "sum": 1876,
               "min": 0,
               "max": 120
             },
             {
               "key": "CVAP_15-19_AiAn",
               "name": "American Indian population",
               "sum": 225,
               "min": 0,
               "max": 14
             },
             {
               "key": "CVAP_15-19_Asian",
               "name": "Asian population",
               "sum": 6678,
               "min": 0,
               "max": 202
             },
             {
               "key": "CVAP_15-19_Hawaiian_API",
               "name": "Native Hawaiian Pacific Islander population",
               "sum": 151,
               "min": 0,
               "max": 19
             },
             {
               "key": "CVAP_15-19_Hispanic_or_Latino",
               "name": "Hispanic population",
               "sum": 18884,
               "min": 0,
               "max": 444
             }
           ]
         }
       ],
       "idColumn": {
         "name": "Geo ID",
         "key": "GEOID20"
       },
       "bounds": [
         [
           -122.6464,
           38.1549
         ],
         [
           -122.0927,
           38.8642
         ]
       ],
       "tilesets": [
         {
           "type": "circle",
           "source": {
             "type": "vector",
             "url": "mapbox://districtr.napa_boe_blocks20_points"
           },
           "sourceLayer": "napa_boe_blocks20_points"
         },
         {
           "type": "fill",
           "source": {
             "type": "vector",
             "url": "mapbox://districtr.napa_boe_blocks20"
           },
           "sourceLayer": "napa_boe_blocks20"
         }
       ]
     }
   ],
   "id": "napa_boe",
   "state": "California",
   "name": "Napa BOE",
   "districtingProblems": [
     {
       "name": "BOE",
       "numberOfParts": 7,
       "pluralNoun": "BOE Districts"
     }
   ]
 },
 {
   "units": [
     {
       "id": "blocks",
       "name": "Blocks",
       "unitType": "Blocks",
       "hideOnDefault": true,
       "columnSets": [
         {
           "type": "population",
           "name": "Population",
           "total": {
             "key": "ACS_15-19_Total",
             "name": "Total population",
             "sum": 141248,
             "min": 0,
             "max": 1448
           },
           "subgroups": [
             {
               "key": "ACS_15-19_AfAm",
               "name": "Black population",
               "sum": 2544,
               "min": 0,
               "max": 127
             },
             {
               "key": "ACS_15-19_Asian",
               "name": "Asian population",
               "sum": 10973,
               "min": 0,
               "max": 551
             },
             {
               "key": "ACS_15-19_Hispanic_or_Latino",
               "name": "Hispanic population",
               "sum": 46982,
               "min": 0,
               "max": 739
             }
           ]
         },
         {
           "type": "population",
           "name": "Citizen Voting Age Population",
           "total": {
             "key": "CVAP_15-19_Total",
             "name": "Total population",
             "sum": 95095,
             "min": 0,
             "max": 979
           },
           "subgroups": [
             {
               "key": "CVAP_15-19_NH_White",
               "name": "White population",
               "sum": 65554,
               "min": 0,
               "max": 573
             },
             {
               "key": "CVAP_15-19_AfAm",
               "name": "Black population",
               "sum": 1961,
               "min": 0,
               "max": 120
             },
             {
               "key": "CVAP_15-19_AiAn",
               "name": "American Indian population",
               "sum": 226,
               "min": 0,
               "max": 14
             },
             {
               "key": "CVAP_15-19_Asian",
               "name": "Asian population",
               "sum": 7000,
               "min": 0,
               "max": 372
             },
             {
               "key": "CVAP_15-19_Hawaiian_API",
               "name": "Native Hawaiian Pacific Islander population",
               "sum": 163,
               "min": 0,
               "max": 19
             },
             {
               "key": "CVAP_15-19_Hispanic_or_Latino",
               "name": "Hispanic population",
               "sum": 19100,
               "min": 0,
               "max": 313
             }
           ]
         }
       ],
       "idColumn": {
         "name": "Geo ID",
         "key": "GEOID10"
       },
       "bounds": [
         [
           -122.6469,
           38.1537
         ],
         [
           -122.1033,
           38.8643
         ]
       ],
       "tilesets": [
         {
           "type": "circle",
           "source": {
             "type": "vector",
             "url": "mapbox://districtr.napa_boe_blocks_points"
           },
           "sourceLayer": "napa_boe_blocks_points"
         },
         {
           "type": "fill",
           "source": {
             "type": "vector",
             "url": "mapbox://districtr.napa_boe_blocks"
           },
           "sourceLayer": "napa_boe_blocks"
         }
       ]
     },
     {
       "id": "blocks20",
       "name": "2020 Blocks",
       "unitType": "Blocks",
       "columnSets": [
         {
           "type": "population",
           "name": "Population",
           "total": {
             "key": "LF_20_Total",
             "name": "Total population",
             "sum": 137789,
             "min": 0,
             "max": 1251
           },
           "subgroups": [
             {
               "key": "LF_20_White",
               "name": "White population",
               "sum": 68730,
               "min": 0,
               "max": 841
             },
             {
               "key": "LF_20_AfAm",
               "name": "Black population",
               "sum": 2298,
               "min": 0,
               "max": 128
             },
             {
               "key": "LF_20_Asian",
               "name": "Asian population",
               "sum": 10511,
               "min": 0,
               "max": 330
             },
             {
               "key": "LF_20_Hispanic_or_Latino",
               "name": "Hispanic population",
               "sum": 48806,
               "min": 0,
               "max": 1023
             }
           ]
         },
         {
           "type": "population",
           "name": "Citizen Voting Age Population",
           "total": {
             "key": "CVAP_15-19_Total",
             "name": "Total population",
             "sum": 92912,
             "min": 0,
             "max": 825
           },
           "subgroups": [
             {
               "key": "CVAP_15-19_AfAm",
               "name": "Black population",
               "sum": 1876,
               "min": 0,
               "max": 120
             },
             {
               "key": "CVAP_15-19_AiAn",
               "name": "American Indian population",
               "sum": 225,
               "min": 0,
               "max": 14
             },
             {
               "key": "CVAP_15-19_Asian",
               "name": "Asian population",
               "sum": 6678,
               "min": 0,
               "max": 202
             },
             {
               "key": "CVAP_15-19_Hawaiian_API",
               "name": "Native Hawaiian Pacific Islander population",
               "sum": 151,
               "min": 0,
               "max": 19
             },
             {
               "key": "CVAP_15-19_Hispanic_or_Latino",
               "name": "Hispanic population",
               "sum": 18884,
               "min": 0,
               "max": 444
             }
           ]
         }
       ],
       "idColumn": {
         "name": "Geo ID",
         "key": "GEOID20"
       },
       "bounds": [
         [
           -122.6464,
           38.1549
         ],
         [
           -122.0927,
           38.8642
         ]
       ],
       "tilesets": [
         {
           "type": "circle",
           "source": {
             "type": "vector",
             "url": "mapbox://districtr.napa_boe_blocks20_points"
           },
           "sourceLayer": "napa_boe_blocks20_points"
         },
         {
           "type": "fill",
           "source": {
             "type": "vector",
             "url": "mapbox://districtr.napa_boe_blocks20"
           },
           "sourceLayer": "napa_boe_blocks20"
         }
       ]
     }
   ],
   "id": "napa_college",
   "state": "California",
   "name": "Napa College",
   "districtingProblems": [
     {
       "name": "College",
       "numberOfParts": 7,
       "pluralNoun": "College Districts"
     }
   ]
 },
 {
   "name": "Santa Clara Valley Water",
   "units": [
     {
       "id": "blocks",
       "name": "Blocks",
       "unitType": "Blocks",
       "columnSets": [
         {
           "type": "population",
           "name": "Population",
           "total": {
             "key": "ACS_15-19_Total",
             "name": "Total population",
             "sum": 1926600,
             "min": 0,
             "max": 2977
           },
           "subgroups": [
             {
               "key": "ACS_15-19_AfAm",
               "name": "Black population",
               "sum": 41159,
               "min": 0,
               "max": 437
             },
             {
               "key": "ACS_15-19_Asian",
               "name": "Asian population",
               "sum": 692517,
               "min": 0,
               "max": 1845
             },
             {
               "key": "ACS_15-19_Hispanic_or_Latino",
               "name": "Hispanic population",
               "sum": 485827,
               "min": 0,
               "max": 1826
             }
           ]
         },
         {
           "type": "population",
           "name": "Citizen Voting Age Population",
           "total": {
             "key": "CVAP_15-19_Total",
             "name": "Total population",
             "sum": 1160913,
             "min": 0,
             "max": 2342
           },
           "subgroups": [
             {
               "key": "CVAP_15-19_AfAm",
               "name": "Black population",
               "sum": 28747,
               "min": 0,
               "max": 266
             },
             {
               "key": "CVAP_15-19_AiAn",
               "name": "American Indian population",
               "sum": 2013,
               "min": 0,
               "max": 34
             },
             {
               "key": "CVAP_15-19_Asian",
               "name": "Asian population",
               "sum": 366559,
               "min": 0,
               "max": 862
             },
             {
               "key": "CVAP_15-19_Hawaiian_API",
               "name": "Native Hawaiian Pacific Islander population",
               "sum": 4152,
               "min": 0,
               "max": 159
             },
             {
               "key": "CVAP_15-19_Hispanic_or_Latino",
               "name": "Hispanic population",
               "sum": 234986,
               "min": 0,
               "max": 670
             }
           ]
         }
       ],
       "idColumn": {
         "name": "Geo ID",
         "key": "GEOID20"
       },
       "bounds": [
         [
           -122.2029,
           36.893
         ],
         [
           -121.2081,
           37.4847
         ]
       ],
       "tilesets": [
         {
           "type": "circle",
           "source": {
             "type": "vector",
             "url": "mapbox://districtr.santa_clara_h20_blocks_points"
           },
           "sourceLayer": "santa_clara_h20_blocks_points"
         },
         {
           "type": "fill",
           "source": {
             "type": "vector",
             "url": "mapbox://districtr.santa_clara_h20_blocks"
           },
           "sourceLayer": "santa_clara_h20_blocks"
         }
       ]
     }
   ],
   "id": "santa_clara_h2o",
   "state": "California",
   "districtingProblems": [
     {
       "name": "County",
       "numberOfParts": 5,
       "pluralNoun": "Supervisorial Districts"
     }
   ]
 },
 {
   "state": "California",
   "id": "ca_oakland",
   "units": [
     {
       "id": "blocks20",
       "name": "2020 Blocks",
       "unitType": "Blocks",
       "columnSets": [
         {
           "type": "population",
           "name": "Population",
           "total": {
             "key": "LF_20_Total",
             "name": "Total population",
             "sum": 440646,
             "min": 0,
             "max": 1200
           },
           "subgroups": [
             {
               "key": "LF_20_White",
               "name": "White population",
               "sum": 120187,
               "min": 0,
               "max": 614
             },
             {
               "key": "LF_20_AfAm",
               "name": "Black population",
               "sum": 91561,
               "min": 0,
               "max": 611
             },
             {
               "key": "LF_20_Asian",
               "name": "Asian population",
               "sum": 69906,
               "min": 0,
               "max": 491
             },
             {
               "key": "LF_20_Hispanic_or_Latino",
               "name": "Hispanic population",
               "sum": 126843,
               "min": 0,
               "max": 845
             }
           ]
         },
         {
           "type": "population",
           "name": "Citizen Voting Age Population",
           "total": {
             "key": "CVAP_15-19_Total",
             "name": "Total population",
             "sum": 276962,
             "min": 0,
             "max": 940
           },
           "subgroups": [
             {
               "key": "CVAP_15-19_AfAm",
               "name": "Black population",
               "sum": 73796,
               "min": 0,
               "max": 455
             },
             {
               "key": "CVAP_15-19_AiAn",
               "name": "American Indian population",
               "sum": 1633,
               "min": 0,
               "max": 30
             },
             {
               "key": "CVAP_15-19_Asian",
               "name": "Asian population",
               "sum": 44369,
               "min": 0,
               "max": 341
             },
             {
               "key": "CVAP_15-19_Hawaiian_API",
               "name": "Native Hawaiian Pacific Islander population",
               "sum": 1383,
               "min": 0,
               "max": 37
             },
             {
               "key": "CVAP_15-19_Hispanic_or_Latino",
               "name": "Hispanic population",
               "sum": 41382,
               "min": 0,
               "max": 287
             }
           ]
         }
       ],
       "idColumn": {
         "name": "Geo ID",
         "key": "GEOID20"
       },
       "bounds": [
         [
           -122.3559,
           37.6317
         ],
         [
           -122.1148,
           37.8854
         ]
       ],
       "tilesets": [
         {
           "type": "circle",
           "source": {
             "type": "vector",
             "url": "mapbox://districtr.ca_oakland_blocks20_points"
           },
           "sourceLayer": "ca_oakland_blocks20_points"
         },
         {
           "type": "fill",
           "source": {
             "type": "vector",
             "url": "mapbox://districtr.ca_oakland_blocks20"
           },
           "sourceLayer": "ca_oakland_blocks20"
         }
       ]
     },
     {
       "id": "blocks",
       "name": "Blocks",
       "unitType": "Blocks",
       "hideOnDefault": true,
       "columnSets": [
         {
           "type": "population",
           "name": "Population",
           "total": {
             "key": "ACS_15-19_Total",
             "name": "Total population",
             "sum": 433211,
             "min": 0,
             "max": 1883
           },
           "subgroups": [
             {
               "key": "ACS_15-19_AfAm",
               "name": "Black population",
               "sum": 97869,
               "min": 0,
               "max": 1216
             },
             {
               "key": "ACS_15-19_Asian",
               "name": "Asian population",
               "sum": 65095,
               "min": 0,
               "max": 519
             },
             {
               "key": "ACS_15-19_Hispanic_or_Latino",
               "name": "Hispanic population",
               "sum": 114460,
               "min": 0,
               "max": 852
             }
           ]
         },
         {
           "type": "population",
           "name": "Citizen Voting Age Population",
           "total": {
             "key": "CVAP_15-19_Total",
             "name": "Total population",
             "sum": 284387,
             "min": 0,
             "max": 940
           },
           "subgroups": [
             {
               "key": "CVAP_15-19_AfAm",
               "name": "Black population",
               "sum": 74559,
               "min": 0,
               "max": 455
             },
             {
               "key": "CVAP_15-19_AiAn",
               "name": "American Indian population",
               "sum": 1663,
               "min": 0,
               "max": 30
             },
             {
               "key": "CVAP_15-19_Asian",
               "name": "Asian population",
               "sum": 45494,
               "min": 0,
               "max": 341
             },
             {
               "key": "CVAP_15-19_Hawaiian_API",
               "name": "Native Hawaiian Pacific Islander population",
               "sum": 1390,
               "min": 0,
               "max": 37
             },
             {
               "key": "CVAP_15-19_Hispanic_or_Latino",
               "name": "Hispanic population",
               "sum": 42194,
               "min": 0,
               "max": 287
             }
           ]
         }
       ],
       "idColumn": {
         "name": "Geo ID",
         "key": "GEOID20"
       },
       "bounds": [
         [
           -122.3467,
           37.6954
         ],
         [
           -122.1148,
           37.8854
         ]
       ],
       "tilesets": [
         {
           "type": "circle",
           "source": {
             "type": "vector",
             "url": "mapbox://districtr.ca_oakland_blocks_points"
           },
           "sourceLayer": "ca_oakland_blocks_points"
         },
         {
           "type": "fill",
           "source": {
             "type": "vector",
             "url": "mapbox://districtr.ca_oakland_blocks"
           },
           "sourceLayer": "ca_oakland_blocks"
         }
       ]
     }
   ],
   "name": "Oakland",
   "districtingProblems": [
     {
       "name": "City",
       "numberOfParts": 7,
       "pluralNoun": "Council Districts"
     }
   ]
 },
 {
   "units": [
     {
       "id": "blocks20",
       "name": "2020 Blocks",
       "unitType": "Blocks",
       "columnSets": [
         {
           "type": "population",
           "name": "Population",
           "total": {
             "key": "LF_20_Total",
             "name": "Total population",
             "sum": 37349,
             "min": 0,
             "max": 1099
           },
           "subgroups": [
             {
               "key": "LF_20_White",
               "name": "White population",
               "sum": 22583,
               "min": 0,
               "max": 697
             },
             {
               "key": "LF_20_AfAm",
               "name": "Black population",
               "sum": 1335,
               "min": 0,
               "max": 178
             },
             {
               "key": "LF_20_Asian",
               "name": "Asian population",
               "sum": 3747,
               "min": 0,
               "max": 184
             },
             {
               "key": "LF_20_Hispanic_or_Latino",
               "name": "Hispanic population",
               "sum": 6683,
               "min": 0,
               "max": 225
             }
           ]
         },
         {
           "type": "population",
           "name": "Citizen Voting Age Population",
           "total": {
             "key": "CVAP_15-19_Total",
             "name": "Total population",
             "sum": 28200,
             "min": 0,
             "max": 1057
           },
           "subgroups": [
             {
               "key": "CVAP_15-19_AfAm",
               "name": "Black population",
               "sum": 722,
               "min": 0,
               "max": 66
             },
             {
               "key": "CVAP_15-19_AiAn",
               "name": "American Indian population",
               "sum": 71,
               "min": 0,
               "max": 17
             },
             {
               "key": "CVAP_15-19_Asian",
               "name": "Asian population",
               "sum": 2212,
               "min": 0,
               "max": 126
             },
             {
               "key": "CVAP_15-19_Hawaiian_API",
               "name": "Native Hawaiian Pacific Islander population",
               "sum": 22,
               "min": 0,
               "max": 10
             },
             {
               "key": "CVAP_15-19_Hispanic_or_Latino",
               "name": "Hispanic population",
               "sum": 3627,
               "min": 0,
               "max": 183
             }
           ]
         }
       ],
       "idColumn": {
         "name": "Geo ID",
         "key": "GEOID20"
       },
       "bounds": [
         [
           -122.1585,
           37.9536
         ],
         [
           -122.0752,
           38.047
         ]
       ],
       "tilesets": [
         {
           "type": "circle",
           "source": {
             "type": "vector",
             "url": "mapbox://districtr.ca_martinez_blocks20_points"
           },
           "sourceLayer": "ca_martinez_blocks20_points"
         },
         {
           "type": "fill",
           "source": {
             "type": "vector",
             "url": "mapbox://districtr.ca_martinez_blocks20"
           },
           "sourceLayer": "ca_martinez_blocks20"
         }
       ]
     },
     {
       "id": "blocks",
       "name": "Blocks",
       "unitType": "Blocks",
       "hideOnDefault": true,
       "columnSets": [
         {
           "type": "population",
           "name": "Population",
           "total": {
             "key": "ACS_15-19_Total",
             "name": "Total population",
             "sum": 41241,
             "min": 0,
             "max": 955
           },
           "subgroups": [
             {
               "key": "ACS_15-19_AfAm",
               "name": "Black population",
               "sum": 1086,
               "min": 0,
               "max": 78
             },
             {
               "key": "ACS_15-19_Asian",
               "name": "Asian population",
               "sum": 3431,
               "min": 0,
               "max": 134
             },
             {
               "key": "ACS_15-19_Hispanic_or_Latino",
               "name": "Hispanic population",
               "sum": 6527,
               "min": 0,
               "max": 315
             }
           ]
         },
         {
           "type": "population",
           "name": "Citizen Voting Age Population",
           "total": {
             "key": "CVAP_15-19_Total",
             "name": "Total population",
             "sum": 30721,
             "min": 0,
             "max": 689
           },
           "subgroups": [
             {
               "key": "CVAP_15-19_NH_White",
               "name": "White population",
               "sum": 23160,
               "min": 0,
               "max": 540
             },
             {
               "key": "CVAP_15-19_AfAm",
               "name": "Black population",
               "sum": 756,
               "min": 0,
               "max": 66
             },
             {
               "key": "CVAP_15-19_AiAn",
               "name": "American Indian population",
               "sum": 75,
               "min": 0,
               "max": 17
             },
             {
               "key": "CVAP_15-19_Asian",
               "name": "Asian population",
               "sum": 2388,
               "min": 0,
               "max": 82
             },
             {
               "key": "CVAP_15-19_Hawaiian_API",
               "name": "Native Hawaiian Pacific Islander population",
               "sum": 22,
               "min": 0,
               "max": 10
             },
             {
               "key": "CVAP_15-19_Hispanic_or_Latino",
               "name": "Hispanic population",
               "sum": 3879,
               "min": 0,
               "max": 123
             }
           ]
         }
       ],
       "idColumn": {
         "name": "Geo ID",
         "key": "GEOID10"
       },
       "bounds": [
         [
           -122.1585,
           37.9536
         ],
         [
           -122.0752,
           38.0475
         ]
       ],
       "tilesets": [
         {
           "type": "circle",
           "source": {
             "type": "vector",
             "url": "mapbox://districtr.ca_martinez_blocks_points"
           },
           "sourceLayer": "ca_martinez_blocks_points"
         },
         {
           "type": "fill",
           "source": {
             "type": "vector",
             "url": "mapbox://districtr.ca_martinez_blocks"
           },
           "sourceLayer": "ca_martinez_blocks"
         }
       ]
     }
   ],
   "state": "California",
   "name": "Martinez",
   "id": "ca_martinez",
   "districtingProblems": [
     {
       "name": "County",
       "numberOfParts": 4,
       "pluralNoun": "Council Districts"
     }
   ]
 },
 {
   "units": [
     {
       "id": "blocks",
       "name": "2020 Blocks",
       "unitType": "Blocks",
       "columnSets": [
         {
           "type": "population",
           "name": "Population",
           "total": {
             "key": "LF_20_Total",
             "name": "Total population",
             "sum": 212548,
             "min": 0,
             "max": 1420
           },
           "subgroups": [
             {
               "key": "LF_20_AfAm",
               "name": "Black population",
               "sum": 3421,
               "min": 0,
               "max": 78
             },
             {
               "key": "LF_20_Asian",
               "name": "Asian population",
               "sum": 10342,
               "min": 0,
               "max": 203
             },
             {
               "key": "LF_20_Hispanic_or_Latino",
               "name": "Hispanic population",
               "sum": 40242,
               "min": 0,
               "max": 490
             },
             {
               "key": "LF_20_White",
               "name": "White population",
               "sum": 140264,
               "min": 0,
               "max": 702
             },
             {
               "key": "LF_20_AiAn",
               "name": "American Indian / Alaska Native population",
               "sum": 3050,
               "min": 0,
               "max": 44
             },
             {
               "key": "LF_20_HoPI",
               "name": "Native Hawaiian / Pacific Islander population",
               "sum": 509,
               "min": 0,
               "max": 28
             }
           ]
         },
         {
           "type": "population",
           "name": "Citizen Voting Age Population",
           "total": {
             "key": "CVAP_15-19_Total",
             "name": "Total population",
             "sum": 170218,
             "min": 0,
             "max": 1104
           },
           "subgroups": [
             {
               "key": "CVAP_15-19_AfAm",
               "name": "Black population",
               "sum": 2213,
               "min": 0,
               "max": 93
             },
             {
               "key": "CVAP_15-19_AiAn",
               "name": "American Indian population",
               "sum": 1017,
               "min": 0,
               "max": 70
             },
             {
               "key": "CVAP_15-19_Asian",
               "name": "Asian population",
               "sum": 5684,
               "min": 0,
               "max": 144
             },
             {
               "key": "CVAP_15-19_Hawaiian_API",
               "name": "Native Hawaiian Pacific Islander population",
               "sum": 141,
               "min": 0,
               "max": 14
             },
             {
               "key": "CVAP_15-19_Hispanic_or_Latino",
               "name": "Hispanic population",
               "sum": 18854,
               "min": 0,
               "max": 259
             }
           ]
         }
       ],
       "idColumn": {
         "name": "Geo ID",
         "key": "GEOID20"
       },
       "bounds": [
         [
           -122.0694,
           39.2956
         ],
         [
           -121.0767,
           40.152
         ]
       ],
       "tilesets": [
         {
           "type": "circle",
           "source": {
             "type": "vector",
             "url": "mapbox://districtr.ca_butte_blocks_points?v=2"
           },
           "sourceLayer": "ca_butte_blocks_points"
         },
         {
           "type": "fill",
           "source": {
             "type": "vector",
             "url": "mapbox://districtr.ca_butte_blocks?v=2"
           },
           "sourceLayer": "ca_butte_blocks"
         }
       ]
     }
   ],
   "state": "California",
   "name": "Butte County",
   "id": "ca_butte",
   "districtingProblems": [
     {
       "name": "County",
       "numberOfParts": 5,
       "pluralNoun": "Supervisorial Districts"
     }
   ]
 },
 {
   "id": "ca_humboldt",
   "name": "Humboldt County",
   "state": "California",
   "units": [
     {
       "id": "blocks20",
       "name": "2020 Blocks",
       "unitType": "Blocks",
       "columnSets": [
         {
           "type": "population",
           "name": "Population",
           "total": {
             "key": "LF_20_Total",
             "name": "Total population",
             "sum": 136809,
             "min": 0,
             "max": 907
           },
           "subgroups": [
             {
               "key": "LF_20_White",
               "name": "White population",
               "sum": 93559,
               "min": 0,
               "max": 626
             },
             {
               "key": "LF_20_AfAm",
               "name": "Black population",
               "sum": 1736,
               "min": 0,
               "max": 36
             },
             {
               "key": "LF_20_Asian",
               "name": "Asian population",
               "sum": 3493,
               "min": 0,
               "max": 53
             },
             {
               "key": "LF_20_Hispanic_or_Latino",
               "name": "Hispanic population",
               "sum": 18528,
               "min": 0,
               "max": 221
             }
           ]
         },
         {
           "type": "population",
           "name": "Citizen Voting Age Population",
           "total": {
             "key": "CVAP_15-19_Total",
             "name": "Total population",
             "sum": 101866,
             "min": 0,
             "max": 1481
           },
           "subgroups": [
             {
               "key": "CVAP_15-19_AfAm",
               "name": "Black population",
               "sum": 855,
               "min": 0,
               "max": 48
             },
             {
               "key": "CVAP_15-19_AiAn",
               "name": "American Indian population",
               "sum": 3799,
               "min": 0,
               "max": 207
             },
             {
               "key": "CVAP_15-19_Asian",
               "name": "Asian population",
               "sum": 1586,
               "min": 0,
               "max": 56
             },
             {
               "key": "CVAP_15-19_Hawaiian_API",
               "name": "Native Hawaiian Pacific Islander population",
               "sum": 312,
               "min": 0,
               "max": 48
             },
             {
               "key": "CVAP_15-19_Hispanic_or_Latino",
               "name": "Hispanic population",
               "sum": 6479,
               "min": 0,
               "max": 291
             }
           ]
         }
       ],
       "idColumn": {
         "name": "Geo ID",
         "key": "GEOID20"
       },
       "bounds": [
         [
           -124.482,
           40.0012
         ],
         [
           -123.406,
           41.4658
         ]
       ],
       "tilesets": [
         {
           "type": "circle",
           "source": {
             "type": "vector",
             "url": "mapbox://districtr.ca_humboldt_blocks20_points"
           },
           "sourceLayer": "ca_humboldt_blocks20_points"
         },
         {
           "type": "fill",
           "source": {
             "type": "vector",
             "url": "mapbox://districtr.ca_humboldt_blocks20"
           },
           "sourceLayer": "ca_humboldt_blocks20"
         }
       ]
     },
     {
       "id": "blocks",
       "name": "Blocks",
       "unitType": "Blocks",
       "hideOnDefault": true,
       "columnSets": [
         {
           "type": "population",
           "name": "Population",
           "total": {
             "key": "ACS_15-19_Total",
             "name": "Total population",
             "sum": 133931,
             "min": 0,
             "max": 1623
           },
           "subgroups": [
             {
               "key": "ACS_15-19_AfAm",
               "name": "Black population",
               "sum": 906,
               "min": 0,
               "max": 48
             },
             {
               "key": "ACS_15-19_Asian",
               "name": "Asian population",
               "sum": 3349,
               "min": 0,
               "max": 172
             },
             {
               "key": "ACS_15-19_Hispanic_or_Latino",
               "name": "Hispanic population",
               "sum": 14201,
               "min": 0,
               "max": 331
             }
           ]
         },
         {
           "type": "population",
           "name": "Citizen Voting Age Population",
           "total": {
             "key": "CVAP_15-19_Total",
             "name": "Total population",
             "sum": 101866,
             "min": 0,
             "max": 1481
           },
           "subgroups": [
             {
               "key": "CVAP_15-19_AfAm",
               "name": "Black population",
               "sum": 855,
               "min": 0,
               "max": 48
             },
             {
               "key": "CVAP_15-19_AiAn",
               "name": "American Indian population",
               "sum": 3799,
               "min": 0,
               "max": 207
             },
             {
               "key": "CVAP_15-19_Asian",
               "name": "Asian population",
               "sum": 1586,
               "min": 0,
               "max": 56
             },
             {
               "key": "CVAP_15-19_Hawaiian_API",
               "name": "Native Hawaiian Pacific Islander population",
               "sum": 312,
               "min": 0,
               "max": 48
             },
             {
               "key": "CVAP_15-19_Hispanic_or_Latino",
               "name": "Hispanic population",
               "sum": 6479,
               "min": 0,
               "max": 291
             }
           ]
         }
       ],
       "idColumn": {
         "name": "Geo ID",
         "key": "GEOID20"
       },
       "bounds": [
         [
           -124.482,
           40.0012
         ],
         [
           -123.406,
           41.4658
         ]
       ],
       "tilesets": [
         {
           "type": "circle",
           "source": {
             "type": "vector",
             "url": "mapbox://districtr.ca_humboldt_blocks_points"
           },
           "sourceLayer": "ca_humboldt_blocks_points"
         },
         {
           "type": "fill",
           "source": {
             "type": "vector",
             "url": "mapbox://districtr.ca_humboldt_blocks"
           },
           "sourceLayer": "ca_humboldt_blocks"
         }
       ]
     }
   ],
   "districtingProblems": [
     {
       "name": "County",
       "numberOfParts": 5,
       "pluralNoun": "Supervisorial Districts"
     }
   ]
 },
 {
   "id": "ca_kern",
   "units": [
     {
       "id": "blocks20",
       "name": "2020 Blocks",
       "unitType": "Blocks",
       "columnSets": [
         {
           "type": "population",
           "name": "Population",
           "total": {
             "key": "LF_20_Total",
             "name": "Total population",
             "sum": 892675,
             "min": 0,
             "max": 1429
           },
           "subgroups": [
             {
               "key": "LF_20_White",
               "name": "White population",
               "sum": 277196,
               "min": 0,
               "max": 566
             },
             {
               "key": "LF_20_AfAm",
               "name": "Black population",
               "sum": 42625,
               "min": 0,
               "max": 410
             },
             {
               "key": "LF_20_Asian",
               "name": "Asian population",
               "sum": 44054,
               "min": 0,
               "max": 251
             },
             {
               "key": "LF_20_Hispanic_or_Latino",
               "name": "Hispanic population",
               "sum": 489775,
               "min": 0,
               "max": 1377
             }
           ]
         },
         {
           "type": "population",
           "name": "Citizen Voting Age Population",
           "total": {
             "key": "CVAP_15-19_Total",
             "name": "Total population",
             "sum": 503282,
             "min": 0,
             "max": 3749
           },
           "subgroups": [
             {
               "key": "CVAP_15-19_AfAm",
               "name": "Black population",
               "sum": 29382,
               "min": 0,
               "max": 1005
             },
             {
               "key": "CVAP_15-19_AiAn",
               "name": "American Indian population",
               "sum": 2359,
               "min": 0,
               "max": 100
             },
             {
               "key": "CVAP_15-19_Asian",
               "name": "Asian population",
               "sum": 19459,
               "min": 0,
               "max": 176
             },
             {
               "key": "CVAP_15-19_Hawaiian_API",
               "name": "Native Hawaiian Pacific Islander population",
               "sum": 515,
               "min": 0,
               "max": 29
             },
             {
               "key": "CVAP_15-19_Hispanic_or_Latino",
               "name": "Hispanic population",
               "sum": 197066,
               "min": 0,
               "max": 1708
             }
           ]
         }
       ],
       "idColumn": {
         "name": "Geo ID",
         "key": "GEOID20"
       },
       "bounds": [
         [
           -120.1944,
           34.7887
         ],
         [
           -117.6165,
           35.7984
         ]
       ],
       "tilesets": [
         {
           "type": "circle",
           "source": {
             "type": "vector",
             "url": "mapbox://districtr.ca_kern_blocks20_points"
           },
           "sourceLayer": "ca_kern_blocks20_points"
         },
         {
           "type": "fill",
           "source": {
             "type": "vector",
             "url": "mapbox://districtr.ca_kern_blocks20"
           },
           "sourceLayer": "ca_kern_blocks20"
         }
       ]
     },
     {
       "id": "blocks",
       "name": "Blocks",
       "unitType": "Blocks",
       "hideOnDefault": true,
       "columnSets": [
         {
           "type": "population",
           "name": "Population",
           "total": {
             "key": "ACS_15-19_Total",
             "name": "Total population",
             "sum": 881055,
             "min": 0,
             "max": 4225
           },
           "subgroups": [
             {
               "key": "ACS_15-19_AfAm",
               "name": "Black population",
               "sum": 42323,
               "min": 0,
               "max": 806
             },
             {
               "key": "ACS_15-19_Asian",
               "name": "Asian population",
               "sum": 37447,
               "min": 0,
               "max": 489
             },
             {
               "key": "ACS_15-19_Hispanic_or_Latino",
               "name": "Hispanic population",
               "sum": 467203,
               "min": 0,
               "max": 2468
             }
           ]
         },
         {
           "type": "population",
           "name": "Citizen Voting Age Population",
           "total": {
             "key": "CVAP_15-19_Total",
             "name": "Total population",
             "sum": 503282,
             "min": 0,
             "max": 3749
           },
           "subgroups": [
             {
               "key": "CVAP_15-19_AfAm",
               "name": "Black population",
               "sum": 29382,
               "min": 0,
               "max": 1005
             },
             {
               "key": "CVAP_15-19_AiAn",
               "name": "American Indian population",
               "sum": 2359,
               "min": 0,
               "max": 100
             },
             {
               "key": "CVAP_15-19_Asian",
               "name": "Asian population",
               "sum": 19459,
               "min": 0,
               "max": 176
             },
             {
               "key": "CVAP_15-19_Hawaiian_API",
               "name": "Native Hawaiian Pacific Islander population",
               "sum": 515,
               "min": 0,
               "max": 29
             },
             {
               "key": "CVAP_15-19_Hispanic_or_Latino",
               "name": "Hispanic population",
               "sum": 197066,
               "min": 0,
               "max": 1708
             }
           ]
         }
       ],
       "idColumn": {
         "name": "Geo ID",
         "key": "GEOID20"
       },
       "bounds": [
         [
           -120.1944,
           34.7887
         ],
         [
           -117.6165,
           35.7984
         ]
       ],
       "tilesets": [
         {
           "type": "circle",
           "source": {
             "type": "vector",
             "url": "mapbox://districtr.ca_kern_blocks_points"
           },
           "sourceLayer": "ca_kern_blocks_points"
         },
         {
           "type": "fill",
           "source": {
             "type": "vector",
             "url": "mapbox://districtr.ca_kern_blocks"
           },
           "sourceLayer": "ca_kern_blocks"
         }
       ]
     }
   ],
   "state": "California",
   "name": "Kern County",
   "districtingProblems": [
     {
       "name": "County",
       "numberOfParts": 5,
       "pluralNoun": "Supervisorial Districts"
     }
   ]
 },
 {
   "units": [
     {
       "id": "blocks",
       "name": "Blocks",
       "unitType": "Blocks",
       "columnSets": [
         {
           "type": "population",
           "name": "Population",
           "total": {
             "key": "ACS_15-19_Total",
             "name": "Total population",
             "sum": 13579,
             "min": 0,
             "max": 834
           },
           "subgroups": [
             {
               "key": "ACS_15-19_AfAm",
               "name": "Black population",
               "sum": 49,
               "min": 0,
               "max": 11
             },
             {
               "key": "ACS_15-19_Asian",
               "name": "Asian population",
               "sum": 290,
               "min": 0,
               "max": 30
             },
             {
               "key": "ACS_15-19_Hispanic_or_Latino",
               "name": "Hispanic population",
               "sum": 6053,
               "min": 0,
               "max": 525
             }
           ]
         },
         {
           "type": "population",
           "name": "Citizen Voting Age Population",
           "total": {
             "key": "CVAP_15-19_Total",
             "name": "Total population",
             "sum": 9017,
             "min": 0,
             "max": 514
           },
           "subgroups": [
             {
               "key": "CVAP_15-19_AfAm",
               "name": "Black population",
               "sum": 45,
               "min": 0,
               "max": 10
             },
             {
               "key": "CVAP_15-19_AiAn",
               "name": "American Indian population",
               "sum": 3,
               "min": 0,
               "max": 1
             },
             {
               "key": "CVAP_15-19_Asian",
               "name": "Asian population",
               "sum": 173,
               "min": 0,
               "max": 19
             },
             {
               "key": "CVAP_15-19_Hispanic_or_Latino",
               "name": "Hispanic population",
               "sum": 2677,
               "min": 0,
               "max": 233
             }
           ]
         }
       ],
       "idColumn": {
         "name": "Geo ID",
         "key": "GEOID20"
       },
       "bounds": [
         [
           -119.5427,
           34.3815
         ],
         [
           -119.4801,
           34.4136
         ]
       ],
       "tilesets": [
         {
           "type": "circle",
           "source": {
             "type": "vector",
             "url": "mapbox://districtr.carpinteria_blocks_points"
           },
           "sourceLayer": "carpinteria_blocks_points"
         },
         {
           "type": "fill",
           "source": {
             "type": "vector",
             "url": "mapbox://districtr.carpinteria_blocks"
           },
           "sourceLayer": "carpinteria_blocks"
         }
       ]
     }
   ],
   "name": "Carpinteria",
   "id": "carpinteria",
   "state": "California",
   "districtingProblems": [
     {
       "name": "County",
       "numberOfParts": 3,
       "pluralNoun": "Council Districts"
     }
   ]
 },
 {
   "id": "rp_lax",
   "name": "Los Angeles (City)",
   "units": [
     {
       "id": "blocks",
       "name": "2020 Blocks",
       "unitType": "Blocks",
       "columnSets": [
         {
           "type": "population",
           "name": "Population",
           "total": {
             "key": "pTotal",
             "name": "Total population",
             "sum": 3912125,
             "min": 0,
             "max": 8732
           },
           "subgroups": []
         },
         {
           "type": "population",
           "name": "Citizen Voting Age Population",
           "total": {
             "key": "cTotal",
             "name": "Total population",
             "sum": 2360823,
             "min": 0,
             "max": 5751
           },
           "subgroups": [
             {
               "key": "cAfAm",
               "name": "Black population",
               "sum": 266333,
               "min": 0,
               "max": 1533
             },
             {
               "key": "cAsian",
               "name": "Asian population",
               "sum": 276996,
               "min": 0,
               "max": 1929
             },
             {
               "key": "cHisp",
               "name": "Hispanic population",
               "sum": 838897,
               "min": 0,
               "max": 1591
             },
             {
               "key": "cAiAn",
               "name": "American Indian / Alaska Native population",
               "sum": 6263,
               "min": 0,
               "max": 109
             },
             {
               "key": "cHawaiian_API",
               "name": "Native Hawaiian / Pacific Islander population",
               "sum": 3401,
               "min": 0,
               "max": 64
             }
           ]
         }
       ],
       "idColumn": {
         "name": "Geo ID",
         "key": "GEOID20"
       },
       "bounds": [
         [
           -118.6682,
           33.7037
         ],
         [
           -118.1553,
           34.3373
         ]
       ],
       "tilesets": [
         {
           "type": "circle",
           "source": {
             "type": "vector",
             "url": "mapbox://districtr.rp_lax20b_blocks_points?v=3"
           },
           "sourceLayer": "rp_lax20b_blocks_points"
         },
         {
           "type": "fill",
           "source": {
             "type": "vector",
             "url": "mapbox://districtr.rp_lax20b_blocks?v=3"
           },
           "sourceLayer": "rp_lax20b_blocks"
         }
       ]
     }
   ],
   "state": "California",
   "districtingProblems": [
     {
       "name": "County",
       "numberOfParts": 15,
       "pluralNoun": "Council Districts"
     }
   ]
 },
 {
   "state": "California",
   "id": "longbeach",
   "name": "Long Beach",
   "units": [
     {
       "id": "blocks20",
       "name": "2020 Blocks",
       "unitType": "Blocks",
       "columnSets": [
         {
           "type": "population",
           "name": "Population",
           "total": {
             "key": "LF_20_Total",
             "name": "Total population",
             "sum": 468898,
             "min": 0,
             "max": 1327
           },
           "subgroups": [
             {
               "key": "LF_20_White",
               "name": "White population",
               "sum": 122067,
               "min": 0,
               "max": 745
             },
             {
               "key": "LF_20_AfAm",
               "name": "Black population",
               "sum": 56759,
               "min": 0,
               "max": 773
             },
             {
               "key": "LF_20_Asian",
               "name": "Asian population",
               "sum": 59282,
               "min": 0,
               "max": 264
             },
             {
               "key": "LF_20_Hispanic_or_Latino",
               "name": "Hispanic population",
               "sum": 203093,
               "min": 0,
               "max": 647
             }
           ]
         },
         {
           "type": "population",
           "name": "Citizen Voting Age Population",
           "total": {
             "key": "CVAP_15-19_Total",
             "name": "Total population",
             "sum": 302089,
             "min": 0,
             "max": 1154
           },
           "subgroups": [
             {
               "key": "CVAP_15-19_AfAm",
               "name": "Black population",
               "sum": 42741,
               "min": 0,
               "max": 299
             },
             {
               "key": "CVAP_15-19_AiAn",
               "name": "American Indian population",
               "sum": 1631,
               "min": 0,
               "max": 43
             },
             {
               "key": "CVAP_15-19_Asian",
               "name": "Asian population",
               "sum": 39652,
               "min": 0,
               "max": 194
             },
             {
               "key": "CVAP_15-19_Hawaiian_API",
               "name": "Native Hawaiian Pacific Islander population",
               "sum": 2093,
               "min": 0,
               "max": 47
             },
             {
               "key": "CVAP_15-19_Hispanic_or_Latino",
               "name": "Hispanic population",
               "sum": 93791,
               "min": 0,
               "max": 294
             }
           ]
         }
       ],
       "idColumn": {
         "name": "Geo ID",
         "key": "GEOID20"
       },
       "bounds": [
         [
           -118.249,
           33.7149
         ],
         [
           -118.0632,
           33.8855
         ]
       ],
       "tilesets": [
         {
           "type": "circle",
           "source": {
             "type": "vector",
             "url": "mapbox://districtr.longbeach_blocks20_points?v=2"
           },
           "sourceLayer": "longbeach_blocks20_points"
         },
         {
           "type": "fill",
           "source": {
             "type": "vector",
             "url": "mapbox://districtr.longbeach_blocks20?v=2"
           },
           "sourceLayer": "longbeach_blocks20"
         }
       ]
     }
   ],
   "districtingProblems": [
     {
       "name": "City Council",
       "numberOfParts": 9,
       "pluralNoun": "Council Districts"
     }
   ]
 },
 {
  "units": [
    {
      "id": "blocks",
      "name": "Blocks",
      "unitType": "Blocks",
      "hideOnDefault": true,
      "columnSets": [
        {
          "type": "population",
          "name": "Population",
          "total": {
            "key": "ACS_15-19_Total",
            "name": "Total population",
            "sum": 111248,
            "min": 0,
            "max": 1439
          },
          "subgroups": [
            {
              "key": "ACS_15-19_AfAm",
              "name": "Black population",
              "sum": 1856,
              "min": 0,
              "max": 81
            },
            {
              "key": "ACS_15-19_Asian",
              "name": "Asian population",
              "sum": 26771,
              "min": 0,
              "max": 520
            },
            {
              "key": "ACS_15-19_Hispanic_or_Latino",
              "name": "Hispanic population",
              "sum": 26498,
              "min": 0,
              "max": 612
            }
          ]
        },
        {
          "type": "population",
          "name": "Citizen Voting Age Population",
          "total": {
            "key": "CVAP_15-19_Total",
            "name": "Total population",
            "sum": 69576,
            "min": 0,
            "max": 848
          },
          "subgroups": [
            {
              "key": "CVAP_15-19_AfAm",
              "name": "Black population",
              "sum": 1357,
              "min": 0,
              "max": 24
            },
            {
              "key": "CVAP_15-19_AiAn",
              "name": "American Indian population",
              "sum": 168,
              "min": 0,
              "max": 37
            },
            {
              "key": "CVAP_15-19_Asian",
              "name": "Asian population",
              "sum": 15268,
              "min": 0,
              "max": 252
            },
            {
              "key": "CVAP_15-19_Hawaiian_API",
              "name": "Native Hawaiian Pacific Islander population",
              "sum": 962,
              "min": 0,
              "max": 32
            },
            {
              "key": "CVAP_15-19_Hispanic_or_Latino",
              "name": "Hispanic population",
              "sum": 10752,
              "min": 0,
              "max": 353
            }
          ]
        }
      ],
      "idColumn": {
        "name": "Geo ID",
        "key": "GEOID20"
      },
      "bounds": [
        [
          -122.3549,
          37.5128
        ],
        [
          -122.2746,
          37.5923
        ]
      ],
      "tilesets": [
        {
          "type": "circle",
          "source": {
            "type": "vector",
            "url": "mapbox://districtr.sanmateo_city_blocks_points"
          },
          "sourceLayer": "sanmateo_city_blocks_points"
        },
        {
          "type": "fill",
          "source": {
            "type": "vector",
            "url": "mapbox://districtr.sanmateo_city_blocks"
          },
          "sourceLayer": "sanmateo_city_blocks"
        }
      ]
    },
    {
      "id": "blocks20",
      "name": "2020 Blocks",
      "unitType": "Blocks",
      "columnSets": [
        {
          "type": "population",
          "name": "Population",
          "total": {
            "key": "LF_20_Total",
            "name": "Total population",
            "sum": 105806,
            "min": 0,
            "max": 1563
          },
          "subgroups": [
            {
              "key": "LF_20_White",
              "name": "White population",
              "sum": 40555,
              "min": 0,
              "max": 771
            },
            {
              "key": "LF_20_AfAm",
              "name": "Black population",
              "sum": 1726,
              "min": 0,
              "max": 28
            },
            {
              "key": "LF_20_Asian",
              "name": "Asian population",
              "sum": 27790,
              "min": 0,
              "max": 538
            },
            {
              "key": "LF_20_Hispanic_or_Latino",
              "name": "Hispanic population",
              "sum": 27256,
              "min": 0,
              "max": 663
            }
          ]
        },
        {
          "type": "population",
          "name": "Citizen Voting Age Population",
          "total": {
            "key": "CVAP_15-19_Total",
            "name": "Total population",
            "sum": 64826,
            "min": 0,
            "max": 848
          },
          "subgroups": [
            {
              "key": "CVAP_15-19_AfAm",
              "name": "Black population",
              "sum": 1275,
              "min": 0,
              "max": 24
            },
            {
              "key": "CVAP_15-19_AiAn",
              "name": "American Indian population",
              "sum": 166,
              "min": 0,
              "max": 37
            },
            {
              "key": "CVAP_15-19_Asian",
              "name": "Asian population",
              "sum": 14043,
              "min": 0,
              "max": 252
            },
            {
              "key": "CVAP_15-19_Hawaiian_API",
              "name": "Native Hawaiian Pacific Islander population",
              "sum": 961,
              "min": 0,
              "max": 32
            },
            {
              "key": "CVAP_15-19_Hispanic_or_Latino",
              "name": "Hispanic population",
              "sum": 10236,
              "min": 0,
              "max": 353
            }
          ]
        }
      ],
      "idColumn": {
        "name": "Geo ID",
        "key": "GEOID20"
      },
      "bounds": [
        [
          -122.355,
          37.5126
        ],
        [
          -122.275,
          37.6021
        ]
      ],
      "tilesets": [
        {
          "type": "circle",
          "source": {
            "type": "vector",
            "url": "mapbox://districtr.sanmateo_city_blocks20_points?v=3"
          },
          "sourceLayer": "sanmateo_city_blocks20_points"
        },
        {
          "type": "fill",
          "source": {
            "type": "vector",
            "url": "mapbox://districtr.sanmateo_city_blocks20?v=3"
          },
          "sourceLayer": "sanmateo_city_blocks20"
        }
      ]
    }
    ],
    "state": "California",
    "name": "San Mateo (City)",
    "id": "ca_sanmateo",
    "districtingProblems": [
      {
        "name": "County",
        "numberOfParts": 5,
        "pluralNoun": "Council Districts"
      }
    ]
  },
  {
    "name": "Santa Ana",
    "state": "California",
    "units": [
      {
        "id": "blocks20",
        "name": "2020 Blocks",
        "unitType": "Blocks",
        "columnSets": [
          {
            "type": "population",
            "name": "Population",
            "total": {
              "key": "LF_20_Total",
              "name": "Total population",
              "sum": 311393,
              "min": 0,
              "max": 3016
            },
            "subgroups": [
              {
                "key": "LF_20_White",
                "name": "White population",
                "sum": 26581,
                "min": 0,
                "max": 501
              },
              {
                "key": "LF_20_AfAm",
                "name": "Black population",
                "sum": 2817,
                "min": 0,
                "max": 160
              },
              {
                "key": "LF_20_Asian",
                "name": "Asian population",
                "sum": 37457,
                "min": 0,
                "max": 874
              },
              {
                "key": "LF_20_Hispanic_or_Latino",
                "name": "Hispanic population",
                "sum": 238913,
                "min": 0,
                "max": 2874
              }
            ]
          },
          {
            "type": "population",
            "name": "Citizen Voting Age Population",
            "total": {
              "key": "CVAP_15-19_Total",
              "name": "Total population",
              "sum": 154199,
              "min": 0,
              "max": 1443
            },
            "subgroups": [
              {
                "key": "CVAP_15-19_Black or African American Alone",
                "name": "Black population",
                "sum": 2362,
                "min": 0,
                "max": 73
              },
              {
                "key": "CVAP_15-19_American Indian or Alaska Native Alone",
                "name": "American Indian population",
                "sum": 482,
                "min": 0,
                "max": 43
              },
              {
                "key": "CVAP_15-19_Asian Alone",
                "name": "Asian population",
                "sum": 26482,
                "min": 0,
                "max": 558
              },
              {
                "key": "CVAP_15-19_Native Hawaiian or Other Pacific Islander Alone",
                "name": "Native Hawaiian Pacific Islander population",
                "sum": 532,
                "min": 0,
                "max": 45
              },
              {
                "key": "CVAP_15-19_Hispanic or Latino",
                "name": "Hispanic population",
                "sum": 94811,
                "min": 0,
                "max": 824
              }
            ]
          }
        ],
        "idColumn": {
          "name": "Geo ID",
          "key": "GEOID20"
        },
        "bounds": [
          [
            -117.9439,
            33.6919
          ],
          [
            -117.8303,
            33.784
          ]
        ],
        "tilesets": [
          {
            "type": "circle",
            "source": {
              "type": "vector",
              "url": "mapbox://districtr.ca_santa_ana_blocks20_points"
            },
            "sourceLayer": "ca_santa_ana_blocks20_points"
          },
          {
            "type": "fill",
            "source": {
              "type": "vector",
              "url": "mapbox://districtr.ca_santa_ana_blocks20"
            },
            "sourceLayer": "ca_santa_ana_blocks20"
          }
        ]
      }
    ],
    "id": "ca_santa_ana",
    "districtingProblems": [
      {
        "name": "City Council",
        "numberOfParts": 6,
        "pluralNoun": "Council Districts"
      }
    ]
  },
  {
    "state": "California",
    "units": [
      {
        "id": "blocks20",
        "name": "2020 Blocks",
        "unitType": "Blocks",
        "columnSets": [
          {
            "type": "population",
            "name": "Population",
            "total": {
              "key": "LF_20_Total",
              "name": "Total population",
              "sum": 173628,
              "min": 0,
              "max": 1197
            },
            "subgroups": [
              {
                "key": "LF_20_White",
                "name": "White population",
                "sum": 16398,
                "min": 0,
                "max": 147
              },
              {
                "key": "LF_20_AfAm",
                "name": "Black population",
                "sum": 1864,
                "min": 0,
                "max": 34
              },
              {
                "key": "LF_20_Asian",
                "name": "Asian population",
                "sum": 2190,
                "min": 0,
                "max": 356
              },
              {
                "key": "LF_20_Hispanic_or_Latino",
                "name": "Hispanic population",
                "sum": 149524,
                "min": 0,
                "max": 1140
              }
            ]
          },
          {
            "type": "population",
            "name": "Citizen Voting Age Population",
            "total": {
              "key": "CVAP_15-19_Total",
              "name": "Total population",
              "sum": 99525,
              "min": 0,
              "max": 3258
            },
            "subgroups": [
              {
                "key": "CVAP_15-19_AfAm",
                "name": "Black population",
                "sum": 3007,
                "min": 0,
                "max": 734
              },
              {
                "key": "CVAP_15-19_AiAn",
                "name": "American Indian population",
                "sum": 624,
                "min": 0,
                "max": 71
              },
              {
                "key": "CVAP_15-19_Asian",
                "name": "Asian population",
                "sum": 859,
                "min": 0,
                "max": 66
              },
              {
                "key": "CVAP_15-19_Hawaiian_API",
                "name": "Native Hawaiian Pacific Islander population",
                "sum": 232,
                "min": 0,
                "max": 12
              },
              {
                "key": "CVAP_15-19_Hispanic_or_Latino",
                "name": "Hispanic population",
                "sum": 77844,
                "min": 0,
                "max": 2010
              }
            ]
          }
        ],
        "idColumn": {
          "name": "Geo ID",
          "key": "GEOID20"
        },
        "bounds": [
          [
            -116.1063,
            32.6185
          ],
          [
            -114.4629,
            33.4338
          ]
        ],
        "tilesets": [
          {
            "type": "circle",
            "source": {
              "type": "vector",
              "url": "mapbox://districtr.ca_imperial_blocks20_points?v=2"
            },
            "sourceLayer": "ca_imperial_blocks20_points"
          },
          {
            "type": "fill",
            "source": {
              "type": "vector",
              "url": "mapbox://districtr.ca_imperial_blocks20?v=2"
            },
            "sourceLayer": "ca_imperial_blocks20"
          }
        ]
      }
    ],
    "name": "Imperial County",
    "id": "ca_imperial",
    "districtingProblems": [
      {
        "name": "County",
        "numberOfParts": 5,
        "pluralNoun": "Supervisorial Districts"
      }
    ]
  },
  {
    "id": "ojai",
    "name": "Ojai",
    "state": "California",
    "units": [
      {
        "id": "blocks20",
        "name": "2020 Blocks",
        "unitType": "Blocks",
        "columnSets": [
          {
            "type": "population",
            "name": "Population",
            "total": {
              "key": "LF_20_Total",
              "name": "Total population",
              "sum": 7637,
              "min": 0,
              "max": 431
            },
            "subgroups": [
              {
                "key": "LF_20_White",
                "name": "White population",
                "sum": 5482,
                "min": 0,
                "max": 307
              },
              {
                "key": "LF_20_AfAm",
                "name": "Black population",
                "sum": 26,
                "min": 0,
                "max": 4
              },
              {
                "key": "LF_20_Asian",
                "name": "Asian population",
                "sum": 225,
                "min": 0,
                "max": 16
              },
              {
                "key": "LF_20_Hispanic_or_Latino",
                "name": "Hispanic population",
                "sum": 1465,
                "min": 0,
                "max": 142
              }
            ]
          },
          {
            "type": "population",
            "name": "Citizen Voting Age Population",
            "total": {
              "key": "CVAP_15-19_Total",
              "name": "Total population",
              "sum": 5604,
              "min": 0,
              "max": 311
            },
            "subgroups": [
              {
                "key": "CVAP_15-19_AiAn",
                "name": "American Indian population",
                "sum": 6,
                "min": 0,
                "max": 1
              },
              {
                "key": "CVAP_15-19_Asian",
                "name": "Asian population",
                "sum": 71,
                "min": 0,
                "max": 8
              },
              {
                "key": "CVAP_15-19_Hispanic_or_Latino",
                "name": "Hispanic population",
                "sum": 549,
                "min": 0,
                "max": 41
              }
            ]
          }
        ],
        "idColumn": {
          "name": "Geo ID",
          "key": "GEOID20"
        },
        "bounds": [
          [
            -119.2746,
            34.4292
          ],
          [
            -119.2205,
            34.4707
          ]
        ],
        "tilesets": [
          {
            "type": "circle",
            "source": {
              "type": "vector",
              "url": "mapbox://districtr.ojai_blocks20_points"
            },
            "sourceLayer": "ojai_blocks20_points"
          },
          {
            "type": "fill",
            "source": {
              "type": "vector",
              "url": "mapbox://districtr.ojai_blocks20"
            },
            "sourceLayer": "ojai_blocks20"
          }
        ]
      }
    ],
    "districtingProblems": [
      {
        "name": "County",
        "numberOfParts": 4,
        "pluralNoun": "Council Districts"
      }
    ]
  },
  {
    "units": [
      {
        "id": "blocks20",
        "name": "2020 Blocks",
        "unitType": "Blocks",
        "columnSets": [
          {
            "type": "population",
            "name": "Population",
            "total": {
              "key": "LF_20_Total",
              "name": "Total population",
              "sum": 448852,
              "min": 0,
              "max": 2942
            },
            "subgroups": [
              {
                "key": "LF_20_White",
                "name": "White population",
                "sum": 157586,
                "min": 0,
                "max": 1032
              },
              {
                "key": "LF_20_AfAm",
                "name": "Black population",
                "sum": 6203,
                "min": 0,
                "max": 127
              },
              {
                "key": "LF_20_Asian",
                "name": "Asian population",
                "sum": 210375,
                "min": 0,
                "max": 2293
              },
              {
                "key": "LF_20_Hispanic_or_Latino",
                "name": "Hispanic population",
                "sum": 49643,
                "min": 0,
                "max": 1180
              }
            ]
          },
          {
            "type": "population",
            "name": "Citizen Voting Age Population",
            "total": {
              "key": "CVAP_15-19_Total",
              "name": "Total population",
              "sum": 244926,
              "min": 0,
              "max": 1525
            },
            "subgroups": [
              {
                "key": "CVAP_15-19_AfAm",
                "name": "Black population",
                "sum": 4033,
                "min": 0,
                "max": 110
              },
              {
                "key": "CVAP_15-19_AiAn",
                "name": "American Indian population",
                "sum": 324,
                "min": 0,
                "max": 14
              },
              {
                "key": "CVAP_15-19_Asian",
                "name": "Asian population",
                "sum": 86033,
                "min": 0,
                "max": 465
              },
              {
                "key": "CVAP_15-19_Hawaiian_API",
                "name": "Native Hawaiian Pacific Islander population",
                "sum": 543,
                "min": 0,
                "max": 43
              },
              {
                "key": "CVAP_15-19_Hispanic_or_Latino",
                "name": "Hispanic population",
                "sum": 20350,
                "min": 0,
                "max": 304
              }
            ]
          }
        ],
        "idColumn": {
          "name": "Geo ID",
          "key": "GEOID20"
        },
        "bounds": [
          [
            -122.2027,
            37.2645
          ],
          [
            -121.9678,
            37.4778
          ]
        ],
        "tilesets": [
          {
            "type": "circle",
            "source": {
              "type": "vector",
              "url": "mapbox://districtr.ca_foothill_blocks20_points"
            },
            "sourceLayer": "ca_foothill_blocks20_points"
          },
          {
            "type": "fill",
            "source": {
              "type": "vector",
              "url": "mapbox://districtr.ca_foothill_blocks20"
            },
            "sourceLayer": "ca_foothill_blocks20"
          }
        ]
      }
    ],
    "id": "ca_foothill",
    "state": "California",
    "name": "Foothill-De Anza CCD",
    "districtingProblems": [
      {
        "name": "County",
        "numberOfParts": 5,
        "pluralNoun": "Trustee Districts"
      }
    ]
  },
  {
    "id": "livermore",
    "units": [
      {
        "id": "blocks20",
        "name": "2020 Blocks",
        "unitType": "Blocks",
        "columnSets": [
          {
            "type": "population",
            "name": "Population",
            "total": {
              "key": "Population Total",
              "name": "Total population",
              "sum": 88006,
              "min": 0,
              "max": 870
            },
            "subgroups": []
          },
          {
            "type": "population",
            "name": "Citizen Voting Age Population",
            "total": {
              "key": "CVAP Total",
              "name": "Total population",
              "sum": 61954,
              "min": 0,
              "max": 643
            },
            "subgroups": [
              {
                "key": "CVAP NH White",
                "name": "White population",
                "sum": 43149,
                "min": 0,
                "max": 495
              },
              {
                "key": "CVAP Black",
                "name": "Black population",
                "sum": 1638,
                "min": 0,
                "max": 121
              },
              {
                "key": "CVAP Asian",
                "name": "Asian population",
                "sum": 7263,
                "min": 0,
                "max": 220
              },
              {
                "key": "CVAP Latino",
                "name": "Hispanic population",
                "sum": 9026,
                "min": 0,
                "max": 260
              }
            ]
          }
        ],
        "idColumn": {
          "name": "Geo ID",
          "key": "BLOCK20"
        },
        "bounds": [
          [
            -121.8482,
            37.6286
          ],
          [
            -121.6967,
            37.7322
          ]
        ],
        "tilesets": [
          {
            "type": "circle",
            "source": {
              "type": "vector",
              "url": "mapbox://districtr.livermore_blocks_points"
            },
            "sourceLayer": "livermore_blocks_points"
          },
          {
            "type": "fill",
            "source": {
              "type": "vector",
              "url": "mapbox://districtr.livermore_blocks"
            },
            "sourceLayer": "livermore_blocks"
          }
        ]
      }
    ],
    "name": "Livermore",
    "state": "California",
    "districtingProblems": [
      {
        "name": "City Council",
        "numberOfParts": 4,
        "pluralNoun": "Council Districts"
      }
    ]
  },
  {
    "id": "san_dimas",
    "name": "San Dimas",
    "state": "California",
    "units": [
      {
        "id": "blocks20",
        "name": "2020 Blocks",
        "unitType": "Blocks",
        "hideOnDefault": true,
        "columnSets": [
          {
            "type": "population",
            "name": "Population",
            "total": {
              "key": "Population_CA_Adj_swdb",
              "name": "Total population",
              "sum": 35020,
              "min": 0,
              "max": 1044
            },
            "subgroups": [
              {
                "key": "Hispanic Origin",
                "name": "Hispanic population",
                "sum": 12991,
                "min": 0,
                "max": 420
              },
              {
                "key": "NH_Wht",
                "name": "White Alone population",
                "sum": 14292,
                "min": 0,
                "max": 401
              },
              {
                "key": "DOJ_NH_Blk",
                "name": "Black DOJ population",
                "sum": 1376,
                "min": 0,
                "max": 49
              },
              {
                "key": "DOJ_NH_Ind",
                "name": "American Indian DOJ population",
                "sum": 316,
                "min": 0,
                "max": 11
              },
              {
                "key": "DOJ_NH_Asn",
                "name": "Asian DOJ population",
                "sum": 5377,
                "min": 0,
                "max": 353
              },
              {
                "key": "DOJ_NH_Hwn",
                "name": "Native Hawaiian / Pacific Islander DOJ population",
                "sum": 51,
                "min": 0,
                "max": 4
              },
              {
                "key": "DOJ_NH_Oth",
                "name": "Other DOJ population",
                "sum": 400,
                "min": 0,
                "max": 19
              },
              {
                "key": "DOJ_NH_OthMR",
                "name": "2+ races DOJ population",
                "sum": 215,
                "min": 0,
                "max": 11
              }
            ]
          },
          {
            "type": "population",
            "name": "Voting Age Population",
            "total": {
              "key": "18+_Population P4",
              "name": "Total population",
              "sum": 28298,
              "min": 0,
              "max": 851
            },
            "subgroups": [
              {
                "key": "NH18+_Wht",
                "name": "White Alone population",
                "sum": 12456,
                "min": 0,
                "max": 339
              },
              {
                "key": "DOJ_NH18+_Blk",
                "name": "Black DOJ population",
                "sum": 1082,
                "min": 0,
                "max": 38
              },
              {
                "key": "DOJ_NH18+_Asn",
                "name": "Asian DOJ population",
                "sum": 4334,
                "min": 0,
                "max": 292
              },
              {
                "key": "H18+_Pop",
                "name": "Hispanic population",
                "sum": 9631,
                "min": 0,
                "max": 322
              },
              {
                "key": "DOJ_NH18+_Ind",
                "name": "Native American DOJ population",
                "sum": 287,
                "min": 0,
                "max": 11
              },
              {
                "key": "DOJ_NH18+_Hwn",
                "name": "Native Hawaiian Pacific Islander DOJ population",
                "sum": 47,
                "min": 0,
                "max": 4
              },
              {
                "key": "DOJ_NH18+_Oth",
                "name": "Other DOJ population",
                "sum": 319,
                "min": 0,
                "max": 12
              }
            ]
          },
          {
            "type": "population",
            "name": "Percentages",
            "total": {
                "key": "ChildAtHome",
                "name": "Children home",
                "sum": 7,
                "min": 0,
                "max": 1
              },
            "subgroups": [
              {
                "key": "Renters",
                "name": "Renter",
                "sum": 5,
                "min": 0,
                "max": 1
              },
              {
                "key": "Apts",
                "name": "Multi-family residents",
                "sum": 3,
                "min": 0,
                "max": 1
              },
              {
                "key": "HSGrads",
                "name": "High school grad",
                "sum": 19,
                "min": 0,
                "max": 1
              },
              {
                "key": "CollegeGrads",
                "name": "College grad",
                "sum": 7,
                "min": 0,
                "max": 1
              },
              {
                "key": ">$75K income",
                "name": "Upper income",
                "sum": 12,
                "min": 0,
                "max": 1
              },
              {
                "key": "SpanishAtHome",
                "name": "Spanish spoken at home",
                "sum": 3,
                "min": 0,
                "max": 1
              },
              {
                "key": "AsnLangAtHome",
                "name": "Asian languages spoken at home",
                "sum": 1,
                "min": 0,
                "max": 1
              },
              {
                "key": "OthLangAtHome",
                "name": "Other languages spoken at home",
                "sum": 0,
                "min": 0,
                "max": 1
              }
            ]
          }
        ],
        "idColumn": {
          "name": "Geo ID",
          "key": "Block"
        },
        "bounds": [
          [
            -117.854,
            34.0637
          ],
          [
            -117.7722,
            34.1652
          ]
        ],
        "tilesets": [
          {
            "type": "fill",
            "source": {
              "type": "vector",
              "url": "mapbox://districtr.san_dimas_blocks20"
            },
            "sourceLayer": "san_dimas_blocks20"
          },
          {
            "type": "circle",
            "source": {
              "type": "vector",
              "url": "mapbox://districtr.san_dimas_blocks20_points"
            },
            "sourceLayer": "san_dimas_blocks20_points"
          },
<<<<<<< HEAD
          "sourceLayer": "livermore_blocks"
        }
      ]
    }
  ],
  "name": "Livermore",
  "state": "California",
  "districtingProblems": [
    {
      "name": "City Council",
      "numberOfParts": 4,
      "pluralNoun": "Council Districts"
    }
  ]
},
{
  "id": "ca_glendora",
  "state": "California",
  "name": "Glendora",
  "units": [
    {
      "id": "blocks20",
      "name": "2020 Blocks",
      "unitType": "2020 Blocks",
      "columnSets": [
        {
          "type": "population",
          "name": "Population",
          "total": {
            "key": "Population_CA_Adj_swdb",
            "name": "Total population",
            "sum": 52725,
            "min": 0,
            "max": 1099
          },
          "subgroups": [
            {
              "key": "Hispanic Origin",
              "name": "Hispanic population",
              "sum": 19089,
              "min": 0,
              "max": 488
            },
            {
              "key": "NH_Wht",
              "name": "White Alone population",
              "sum": 23426,
              "min": 0,
              "max": 376
            },
            {
              "key": "DOJ_NH_Blk",
              "name": "Black population",
              "sum": 1308,
              "min": 0,
              "max": 82
            },
            {
              "key": "DOJ_NH_Ind",
              "name": "American Indian population",
              "sum": 455,
              "min": 0,
              "max": 9
            },
            {
              "key": "DOJ_NH_Asn",
              "name": "Asian population",
              "sum": 7507,
              "min": 0,
              "max": 215
            },
            {
              "key": "DOJ_NH_Hwn",
              "name": "Native Hawaiian / Pacific Islander population",
              "sum": 61,
              "min": 0,
              "max": 3
            },
            {
              "key": "DOJ_NH_Oth",
              "name": "Other population",
              "sum": 600,
              "min": 0,
              "max": 17
            },
            {
              "key": "DOJ_NH_OthMR",
              "name": "2+ races population",
              "sum": 280,
              "min": 0,
              "max": 9
            }
          ]
        },
        {
          "type": "population",
          "name": "Voting Age Population",
          "total": {
            "key": "18+_Population P4",
            "name": "Total VAP",
            "sum": 42032,
            "min": 0,
            "max": 848
          },
          "subgroups": [
            {
              "key": "NH18+_Wht",
              "name": "White Alone population",
              "sum": 20052,
              "min": 0,
              "max": 327
            },
            {
              "key": "DOJ_NH18+_Blk",
              "name": "Black population",
              "sum": 1077,
              "min": 0,
              "max": 67
            },
            {
              "key": "DOJ_NH18+_Asn",
              "name": "Asian population",
              "sum": 5814,
              "min": 0,
              "max": 164
            },
            {
              "key": "H18+_Pop",
              "name": "Hispanic population",
              "sum": 14037,
              "min": 0,
              "max": 347
            },
            {
              "key": "DOJ_NH18+_Ind",
              "name": "Native American population",
              "sum": 386,
              "min": 0,
              "max": 9
            },
            {
              "key": "DOJ_NH18+_Hwn",
              "name": "Native Hawaiian Pacific Islander population",
              "sum": 55,
              "min": 0,
              "max": 3
            },
            {
              "key": "DOJ_NH18+_Oth",
              "name": "Other population",
              "sum": 413,
              "min": 0,
              "max": 14
            }
          ]
        },
        {
          "type": "population",
          "name": "Percentages",
          "total": {
            "key": "ChildAtHome",
            "name": "Children at home",
            "sum": 12,
            "min": 0,
            "max": 1
          },
          "subgroups": [
            {
              "key": "Renters",
              "name": "Renters",
              "sum": 10,
              "min": 0,
              "max": 1
            },
            {
              "key": "Apts",
              "name": "Multi-family residents",
              "sum": 5,
              "min": 0,
              "max": 1
            },
            {
              "key": "HSGrads",
              "name": "High school graduate",
              "sum": 33,
              "min": 0,
              "max": 1
            },
            {
              "key": "CollegeGrads",
              "name": "College graduate",
              "sum": 13,
              "min": 0,
              "max": 1
            },
            {
              "key": "Inc75",
              "name": ">$75k income",
              "sum": 21,
              "min": 0,
              "max": 1
            },
            {
              "key": "SpanishAtHome",
              "name": "Spanish spoken at home",
              "sum": 5,
              "min": 0,
              "max": 1
            },
            {
              "key": "AsnLangAtHome",
              "name": "Asian languages spoken at home",
              "sum": 2,
              "min": 0,
              "max": 1
            },
            {
              "key": "OthLangAtHome",
              "name": "Other languages spoken at home",
              "sum": 2,
              "min": 0,
              "max": 1
            }
          ]
        }
      ],
      "idColumn": {
        "name": "Geo ID",
        "key": "Block"
      },
      "bounds": [
        [
          -117.89,
          34.1055
        ],
        [
          -117.7938,
          34.1797
        ]
      ],
      "tilesets": [
        {
          "type": "fill",
          "source": {
            "type": "vector",
            "url": "mapbox://districtr.ca_glendora_blocks20"
          },
          "sourceLayer": "ca_glendora_blocks20"
        },
        {
          "type": "circle",
          "source": {
            "type": "vector",
            "url": "mapbox://districtr.ca_glendora_blocks20_points"
          },
          "sourceLayer": "ca_glendora_blocks20_points"
        },
        {
          "type": "fill",
          "source": {
            "type": "vector",
            "url": "mapbox://districtr.glendata_blockgroups20"
          },
          "sourceLayer": "glendata_blockgroups20"
        }
      ]
    }
  ],
  "districtingProblems": [
    {
      "name": "City Council",
      "numberOfParts": 5,
      "pluralNoun": "City Council Districts"
    }
  ]
}
=======
          {
            "type": "fill",
            "source": {
              "type": "vector",
              "url": "mapbox://districtr.san_dimas_bg_blockgroups"
            },
            "sourceLayer": "san_dimas_bg_blockgroups"
          }
        ]
      }
    ],
    "districtingProblems": [
      {
        "name": "City Council",
        "numberOfParts": 4,
        "pluralNoun": "City Council Districts"
      }
    ]
  }
>>>>>>> 6c818c28
]<|MERGE_RESOLUTION|>--- conflicted
+++ resolved
@@ -18277,284 +18277,6 @@
             },
             "sourceLayer": "san_dimas_blocks20_points"
           },
-<<<<<<< HEAD
-          "sourceLayer": "livermore_blocks"
-        }
-      ]
-    }
-  ],
-  "name": "Livermore",
-  "state": "California",
-  "districtingProblems": [
-    {
-      "name": "City Council",
-      "numberOfParts": 4,
-      "pluralNoun": "Council Districts"
-    }
-  ]
-},
-{
-  "id": "ca_glendora",
-  "state": "California",
-  "name": "Glendora",
-  "units": [
-    {
-      "id": "blocks20",
-      "name": "2020 Blocks",
-      "unitType": "2020 Blocks",
-      "columnSets": [
-        {
-          "type": "population",
-          "name": "Population",
-          "total": {
-            "key": "Population_CA_Adj_swdb",
-            "name": "Total population",
-            "sum": 52725,
-            "min": 0,
-            "max": 1099
-          },
-          "subgroups": [
-            {
-              "key": "Hispanic Origin",
-              "name": "Hispanic population",
-              "sum": 19089,
-              "min": 0,
-              "max": 488
-            },
-            {
-              "key": "NH_Wht",
-              "name": "White Alone population",
-              "sum": 23426,
-              "min": 0,
-              "max": 376
-            },
-            {
-              "key": "DOJ_NH_Blk",
-              "name": "Black population",
-              "sum": 1308,
-              "min": 0,
-              "max": 82
-            },
-            {
-              "key": "DOJ_NH_Ind",
-              "name": "American Indian population",
-              "sum": 455,
-              "min": 0,
-              "max": 9
-            },
-            {
-              "key": "DOJ_NH_Asn",
-              "name": "Asian population",
-              "sum": 7507,
-              "min": 0,
-              "max": 215
-            },
-            {
-              "key": "DOJ_NH_Hwn",
-              "name": "Native Hawaiian / Pacific Islander population",
-              "sum": 61,
-              "min": 0,
-              "max": 3
-            },
-            {
-              "key": "DOJ_NH_Oth",
-              "name": "Other population",
-              "sum": 600,
-              "min": 0,
-              "max": 17
-            },
-            {
-              "key": "DOJ_NH_OthMR",
-              "name": "2+ races population",
-              "sum": 280,
-              "min": 0,
-              "max": 9
-            }
-          ]
-        },
-        {
-          "type": "population",
-          "name": "Voting Age Population",
-          "total": {
-            "key": "18+_Population P4",
-            "name": "Total VAP",
-            "sum": 42032,
-            "min": 0,
-            "max": 848
-          },
-          "subgroups": [
-            {
-              "key": "NH18+_Wht",
-              "name": "White Alone population",
-              "sum": 20052,
-              "min": 0,
-              "max": 327
-            },
-            {
-              "key": "DOJ_NH18+_Blk",
-              "name": "Black population",
-              "sum": 1077,
-              "min": 0,
-              "max": 67
-            },
-            {
-              "key": "DOJ_NH18+_Asn",
-              "name": "Asian population",
-              "sum": 5814,
-              "min": 0,
-              "max": 164
-            },
-            {
-              "key": "H18+_Pop",
-              "name": "Hispanic population",
-              "sum": 14037,
-              "min": 0,
-              "max": 347
-            },
-            {
-              "key": "DOJ_NH18+_Ind",
-              "name": "Native American population",
-              "sum": 386,
-              "min": 0,
-              "max": 9
-            },
-            {
-              "key": "DOJ_NH18+_Hwn",
-              "name": "Native Hawaiian Pacific Islander population",
-              "sum": 55,
-              "min": 0,
-              "max": 3
-            },
-            {
-              "key": "DOJ_NH18+_Oth",
-              "name": "Other population",
-              "sum": 413,
-              "min": 0,
-              "max": 14
-            }
-          ]
-        },
-        {
-          "type": "population",
-          "name": "Percentages",
-          "total": {
-            "key": "ChildAtHome",
-            "name": "Children at home",
-            "sum": 12,
-            "min": 0,
-            "max": 1
-          },
-          "subgroups": [
-            {
-              "key": "Renters",
-              "name": "Renters",
-              "sum": 10,
-              "min": 0,
-              "max": 1
-            },
-            {
-              "key": "Apts",
-              "name": "Multi-family residents",
-              "sum": 5,
-              "min": 0,
-              "max": 1
-            },
-            {
-              "key": "HSGrads",
-              "name": "High school graduate",
-              "sum": 33,
-              "min": 0,
-              "max": 1
-            },
-            {
-              "key": "CollegeGrads",
-              "name": "College graduate",
-              "sum": 13,
-              "min": 0,
-              "max": 1
-            },
-            {
-              "key": "Inc75",
-              "name": ">$75k income",
-              "sum": 21,
-              "min": 0,
-              "max": 1
-            },
-            {
-              "key": "SpanishAtHome",
-              "name": "Spanish spoken at home",
-              "sum": 5,
-              "min": 0,
-              "max": 1
-            },
-            {
-              "key": "AsnLangAtHome",
-              "name": "Asian languages spoken at home",
-              "sum": 2,
-              "min": 0,
-              "max": 1
-            },
-            {
-              "key": "OthLangAtHome",
-              "name": "Other languages spoken at home",
-              "sum": 2,
-              "min": 0,
-              "max": 1
-            }
-          ]
-        }
-      ],
-      "idColumn": {
-        "name": "Geo ID",
-        "key": "Block"
-      },
-      "bounds": [
-        [
-          -117.89,
-          34.1055
-        ],
-        [
-          -117.7938,
-          34.1797
-        ]
-      ],
-      "tilesets": [
-        {
-          "type": "fill",
-          "source": {
-            "type": "vector",
-            "url": "mapbox://districtr.ca_glendora_blocks20"
-          },
-          "sourceLayer": "ca_glendora_blocks20"
-        },
-        {
-          "type": "circle",
-          "source": {
-            "type": "vector",
-            "url": "mapbox://districtr.ca_glendora_blocks20_points"
-          },
-          "sourceLayer": "ca_glendora_blocks20_points"
-        },
-        {
-          "type": "fill",
-          "source": {
-            "type": "vector",
-            "url": "mapbox://districtr.glendata_blockgroups20"
-          },
-          "sourceLayer": "glendata_blockgroups20"
-        }
-      ]
-    }
-  ],
-  "districtingProblems": [
-    {
-      "name": "City Council",
-      "numberOfParts": 5,
-      "pluralNoun": "City Council Districts"
-    }
-  ]
-}
-=======
           {
             "type": "fill",
             "source": {
@@ -18573,6 +18295,266 @@
         "pluralNoun": "City Council Districts"
       }
     ]
+  },
+  {
+    "id": "ca_glendora",
+    "state": "California",
+    "name": "Glendora",
+    "units": [
+      {
+        "id": "blocks20",
+        "name": "2020 Blocks",
+        "unitType": "2020 Blocks",
+        "columnSets": [
+          {
+            "type": "population",
+            "name": "Population",
+            "total": {
+              "key": "Population_CA_Adj_swdb",
+              "name": "Total population",
+              "sum": 52725,
+              "min": 0,
+              "max": 1099
+            },
+            "subgroups": [
+              {
+                "key": "Hispanic Origin",
+                "name": "Hispanic population",
+                "sum": 19089,
+                "min": 0,
+                "max": 488
+              },
+              {
+                "key": "NH_Wht",
+                "name": "White Alone population",
+                "sum": 23426,
+                "min": 0,
+                "max": 376
+              },
+              {
+                "key": "DOJ_NH_Blk",
+                "name": "Black population",
+                "sum": 1308,
+                "min": 0,
+                "max": 82
+              },
+              {
+                "key": "DOJ_NH_Ind",
+                "name": "American Indian population",
+                "sum": 455,
+                "min": 0,
+                "max": 9
+              },
+              {
+                "key": "DOJ_NH_Asn",
+                "name": "Asian population",
+                "sum": 7507,
+                "min": 0,
+                "max": 215
+              },
+              {
+                "key": "DOJ_NH_Hwn",
+                "name": "Native Hawaiian / Pacific Islander population",
+                "sum": 61,
+                "min": 0,
+                "max": 3
+              },
+              {
+                "key": "DOJ_NH_Oth",
+                "name": "Other population",
+                "sum": 600,
+                "min": 0,
+                "max": 17
+              },
+              {
+                "key": "DOJ_NH_OthMR",
+                "name": "2+ races population",
+                "sum": 280,
+                "min": 0,
+                "max": 9
+              }
+            ]
+          },
+          {
+            "type": "population",
+            "name": "Voting Age Population",
+            "total": {
+              "key": "18+_Population P4",
+              "name": "Total VAP",
+              "sum": 42032,
+              "min": 0,
+              "max": 848
+            },
+            "subgroups": [
+              {
+                "key": "NH18+_Wht",
+                "name": "White Alone population",
+                "sum": 20052,
+                "min": 0,
+                "max": 327
+              },
+              {
+                "key": "DOJ_NH18+_Blk",
+                "name": "Black population",
+                "sum": 1077,
+                "min": 0,
+                "max": 67
+              },
+              {
+                "key": "DOJ_NH18+_Asn",
+                "name": "Asian population",
+                "sum": 5814,
+                "min": 0,
+                "max": 164
+              },
+              {
+                "key": "H18+_Pop",
+                "name": "Hispanic population",
+                "sum": 14037,
+                "min": 0,
+                "max": 347
+              },
+              {
+                "key": "DOJ_NH18+_Ind",
+                "name": "Native American population",
+                "sum": 386,
+                "min": 0,
+                "max": 9
+              },
+              {
+                "key": "DOJ_NH18+_Hwn",
+                "name": "Native Hawaiian Pacific Islander population",
+                "sum": 55,
+                "min": 0,
+                "max": 3
+              },
+              {
+                "key": "DOJ_NH18+_Oth",
+                "name": "Other population",
+                "sum": 413,
+                "min": 0,
+                "max": 14
+              }
+            ]
+          },
+          {
+            "type": "population",
+            "name": "Percentages",
+            "total": {
+              "key": "ChildAtHome",
+              "name": "Children at home",
+              "sum": 12,
+              "min": 0,
+              "max": 1
+            },
+            "subgroups": [
+              {
+                "key": "Renters",
+                "name": "Renters",
+                "sum": 10,
+                "min": 0,
+                "max": 1
+              },
+              {
+                "key": "Apts",
+                "name": "Multi-family residents",
+                "sum": 5,
+                "min": 0,
+                "max": 1
+              },
+              {
+                "key": "HSGrads",
+                "name": "High school graduate",
+                "sum": 33,
+                "min": 0,
+                "max": 1
+              },
+              {
+                "key": "CollegeGrads",
+                "name": "College graduate",
+                "sum": 13,
+                "min": 0,
+                "max": 1
+              },
+              {
+                "key": "Inc75",
+                "name": ">$75k income",
+                "sum": 21,
+                "min": 0,
+                "max": 1
+              },
+              {
+                "key": "SpanishAtHome",
+                "name": "Spanish spoken at home",
+                "sum": 5,
+                "min": 0,
+                "max": 1
+              },
+              {
+                "key": "AsnLangAtHome",
+                "name": "Asian languages spoken at home",
+                "sum": 2,
+                "min": 0,
+                "max": 1
+              },
+              {
+                "key": "OthLangAtHome",
+                "name": "Other languages spoken at home",
+                "sum": 2,
+                "min": 0,
+                "max": 1
+              }
+            ]
+          }
+        ],
+        "idColumn": {
+          "name": "Geo ID",
+          "key": "Block"
+        },
+        "bounds": [
+          [
+            -117.89,
+            34.1055
+          ],
+          [
+            -117.7938,
+            34.1797
+          ]
+        ],
+        "tilesets": [
+          {
+            "type": "fill",
+            "source": {
+              "type": "vector",
+              "url": "mapbox://districtr.ca_glendora_blocks20"
+            },
+            "sourceLayer": "ca_glendora_blocks20"
+          },
+          {
+            "type": "circle",
+            "source": {
+              "type": "vector",
+              "url": "mapbox://districtr.ca_glendora_blocks20_points"
+            },
+            "sourceLayer": "ca_glendora_blocks20_points"
+          },
+          {
+            "type": "fill",
+            "source": {
+              "type": "vector",
+              "url": "mapbox://districtr.glendata_blockgroups20"
+            },
+            "sourceLayer": "glendata_blockgroups20"
+          }
+        ]
+      }
+    ],
+    "districtingProblems": [
+      {
+        "name": "City Council",
+        "numberOfParts": 5,
+        "pluralNoun": "City Council Districts"
+      }
+    ]
   }
->>>>>>> 6c818c28
 ]