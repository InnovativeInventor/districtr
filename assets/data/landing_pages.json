[
  {
    "state": "Alabama",
    "code": "AL",
    "modules": [
      {"name": "Statewide", "ids": ["alabama"], "default": "true", "id": "state"}],
    "sections": [
      {
        "name": "Draw a plan from scratch",
        "nav": "Draw",
        "type": "draw"
      },
      {
        "name": "Why?",
        "nav": "Why?",
        "type": "text",
        "content_source": "/assets/about/landing/why.html" ,
        "subsections": [
        ]
      },
      {
        "name": "Redistricting rules",
        "nav": "Rules",
        "type": "text",
        "content_source": "/assets/about/landing/rules.html"
      },
      {
        "name": "About the data",
        "nav": "Data",
        "type": "text",
        "content_source": "/assets/about/landing/data.html",
        "subsections": [
          {"name": "Census Block Groups",
           "content_source": "/assets/about/landing/community_blockgroups.html"}]
      }
    ]
  },
  {
    "state": "Alaska",
    "code": "AK",
    "modules": [
      {"name": "Statewide", "ids": ["alaska"], "default": "true", "id": "state"}],
    "sections": [
      {
        "name": "Draw a plan from scratch",
        "nav": "Draw",
        "type": "draw"
      },
      {
        "name": "Why?",
        "nav": "Why?",
        "type": "text",
        "content_source": "/assets/about/landing/why.html" ,
        "subsections": [
          {"name": "Research", "content_source": "/assets/about/alaska/research.html"}
        ]
      },
      {
        "name": "Redistricting rules",
        "nav": "Rules",
        "type": "text",
        "content_source": "/assets/about/landing/rules.html"
      },
      {
        "name": "Explore sample plans",
        "nav": "Examples",
        "type": "plans",
        "ref": "ak",
        "disc": "The plans below were all legally enacted in the previous Census cycle.",
        "plans": [
          {
            "title": "Enacted Plans",
            "plans": [
              {
                "id": "state_house",
                "name": "State House Plan"
              }
            ]
          }
        ]
      },
      {
        "name": "About the data",
        "nav": "Data",
        "type": "text",
        "content_source": "/assets/about/landing/data.html",
        "subsections": [
          {"name": "Alaska Precincts",
           "content_source": "/assets/about/alaska/data.html"},
          {"name": "Census Block Groups",
           "content_source": "/assets/about/landing/community_blockgroups.html"}]
      }
    ]
  },
  {
    "state": "Arizona",
    "code": "AZ",
    "modules": [
      {"name": "Statewide", "ids": ["arizona"], "default": "true", "id": "state"},
      {"name": "Counties", "ids": ["maricopa", "yuma"], "id": "counties"},
      {"name": "Cities", "ids": ["phoenix"], "id": "loc"},
      {"name": "Zones", "ids": ["nwaz", "seaz"], "id": "zone", "mode": "communities"}],
    "sections": [
      {
        "name": "Draw a plan from scratch",
        "nav": "Draw",
        "type": "draw"
      },
      {
        "name": "Why?",
        "nav": "Why?",
        "type": "text",
        "content_source": "/assets/about/landing/why.html" ,
        "subsections": []
      },
      {
        "name": "Redistricting rules",
        "nav": "Rules",
        "type": "text",
        "content_source": "/assets/about/landing/rules.html"
      },
      {
        "name": "Explore sample plans",
        "nav": "Examples",
        "type": "plans",
        "ref": "az",
        "disc": "The plans below were all legally enacted in the previous Census cycle.",
        "plans": [
          {
            "title": "Statewide Enacted Plans",
            "plans": [
              {
                "id": "congress",
                "name": "Congressional Plan"
              },
              {
                "id": "state_legislature",
                "name": "State Legislative Plan"
              }
            ]
          }
        ]
      },
      {
        "name": "About the data",
        "nav": "Data",
        "type": "text",
        "content_source": "/assets/about/landing/data.html",
        "subsections": [
          {"name": "Arizona Precincts",
           "content_source": "/assets/about/arizona/precincts.html"
          },
          {"name": "Arizona Census blocks",
           "content_source": "/assets/about/arizona/blocks.html"
          },
          {"name": "Census Block Groups",
           "content_source": "/assets/about/landing/community_blockgroups.html"}
        ]
      }
    ]
  },
  {
    "state": "Arkansas",
    "code": "AK",
    "modules": [
      {"name": "Statewide", "ids": ["arkansas"],  "id": "state", "default": "true"},
      {"name": "Cities", "ids": ["little_rock"], "id": "loc"}],
    "sections": [
      {
        "name": "Draw a plan from scratch",
        "nav": "Draw",
        "type": "draw"
      },
      {
        "name": "Why?",
        "nav": "Why?",
        "type": "text",
        "content_source": "/assets/about/landing/why.html" ,
        "subsections": []
      },
      {
        "name": "Redistricting rules",
        "nav": "Rules",
        "type": "text",
        "content_source": "/assets/about/landing/rules.html"
      },
      {
        "name": "About the data",
        "nav": "Data",
        "type": "text",
        "content_source": "/assets/about/landing/data.html",
        "subsections": [
          {
            "name": "Arkansas Census Blocks and Block Groups",
            "content_source": "/assets/about/arkansas/data.html"
          }
        ]

      }
    ]
  },
  {
    "state": "California",
    "code": "CA",
    "modules": [
      {"name": "Statewide", "ids": ["california"], "id": "state", "default": "true"},
      {"name": "Counties", "ids": ["lax"], "id": "counties"},
      {"name": "Cities", "ids": ["napa", "santa_clara", "ontarioca"], "id": "loc"},
      {"name": "School Districts", "ids": ["napaschools"], "id": "schools"}
    ],
    "sections": [
      {
        "name": "Draw a plan from scratch",
        "nav": "Draw",
        "type": "draw"
      },
      {
        "name": "Why?",
        "nav": "Why?",
        "type": "text",
        "content_source": "/assets/about/landing/why.html" ,
        "subsections": [
          {
            "name": "Election reform in Napa",
            "content_source": "/assets/about/california/napa-reform.html"
          },
          {
            "name": "Election reform in Santa Clara",
            "content_source": "/assets/about/california/santa-clara-reform.html"

          }]
      },
      {
        "name": "Redistricting rules",
        "nav": "Rules",
        "type": "text",
        "content_source": "/assets/about/landing/rules.html"
      },
      {
        "name": "About the data",
        "nav": "Data",
        "type": "text",
        "content_source": "/assets/about/landing/data.html",
        "subsections": [
          {"name": "California Census Blocks and Block groups",
          "content_source": "/assets/about/california/data.html"
          }
        ]

      }
    ]
  },
  {
    "state": "Colorado",
    "code": "CO",
    "modules": [
      {"name": "Statewide", "ids": ["colorado"], "default": "true", "id": "state"}],
    "sections": [
      {
        "name": "Draw a plan from scratch",
        "nav": "Draw",
        "type": "draw"
      },
       {
        "name": "Why?",
        "nav": "Why?",
        "type": "text",
        "content_source": "/assets/about/landing/why.html" ,
        "subsections": []
      },
      {
        "name": "Redistricting rules",
        "nav": "Rules",
        "type": "text",
        "content_source": "/assets/about/landing/rules.html"
      },
      {
        "name": "Explore sample plans",
        "nav": "Examples",
        "type": "plans",
        "ref": "co",
        "disc": "The plans below were all legally enacted in the previous Census cycle.",
        "plans": [
          {
            "title": "Enacted Plans",
            "plans": [
              {
                "id": "congress",
                "name": "Congressional Plan"
              },
              {
                "id": "state_sen",
                "name": "State Senate Plan"
              },
              {
                "id": "state_house",
                "name": "State House Plan"
              }
            ]
          }
        ]
      },
      {
        "name": "About the data",
        "nav": "Data",
        "type": "text",
        "content_source": "/assets/about/landing/data.html",
        "subsections": [
          {"name": "Colorado Precincts",
          "content_source": "/assets/about/colorado/precincts.html"
          },
          {"name": "Census Block Groups",
             "content_source": "/assets/about/landing/community_blockgroups.html"}
        ]
      }
    ]
  },
  {
    "state": "Connecticut",
    "code": "CT",
    "modules": [
      {"name": "Statewide", "ids": ["connecticut"], "default": "true", "id": "state"}],
    "sections": [
      {
        "name": "Draw a plan from scratch",
        "nav": "Draw",
        "type": "draw"
      },
       {
        "name": "Why?",
        "nav": "Why?",
        "type": "text",
        "content_source": "/assets/about/landing/why.html" ,
        "subsections": []
      },
      {
        "name": "Redistricting rules",
        "nav": "Rules",
        "type": "text",
        "content_source": "/assets/about/landing/rules.html"
      },
      {
        "name": "Explore sample plans",
        "nav": "Examples",
        "type": "plans",
        "ref": "ct",
        "disc": "The plans below were all legally enacted in the previous Census cycle.",
        "plans": [
          {
            "title": "Enacted Plans",
            "plans": [
              {
                "id": "congress",
                "name": "Congressional Plan"
              },
              {
                "id": "state_sen",
                "name": "State Senate Plan"
              },
              {
                "id": "state_house",
                "name": "State House Plan"
              }
            ]
          }
        ]
      },
      {
        "name": "About the data",
        "nav": "Data",
        "type": "text",
        "content_source": "/assets/about/landing/data.html",
        "subsections": [
          {"name": "Connecticut Precincts",
          "content_source": "/assets/about/connecticut/precincts.html"
          },
          {"name": "Census Block Groups",
           "content_source": "/assets/about/landing/community_blockgroups.html"}
        ]

      }
    ]
  },
  {
    "state": "Delaware",
    "code": "DE",
    "modules": [
      {"name": "Statewide", "ids": ["delaware"], "default": "true", "id": "state"}],
    "sections": [
      {
        "name": "Draw a plan from scratch",
        "nav": "Draw",
        "type": "draw"
      },
      {
        "name": "Why?",
        "nav": "Why?",
        "type": "text",
        "content_source": "/assets/about/landing/why.html" ,
        "subsections": []
      },
      {
        "name": "Redistricting rules",
        "nav": "Rules",
        "type": "text",
        "content_source": "/assets/about/landing/rules.html"
      },
      {
        "name": "Explore sample plans",
        "nav": "Examples",
        "type": "plans",
        "ref": "de",
        "disc": "The plans below were all legally enacted in the previous Census cycle.",
        "plans": [
          {
            "title": "Enacted Plans",
            "plans": [
              {
                "id": "state_sen",
                "name": "State Senate Plan"
              },
              {
                "id": "state_house",
                "name": "State House Plan"
              }
            ]
          }
        ]
      },
      {
        "name": "About the data",
        "nav": "Data",
        "type": "text",
        "content_source": "/assets/about/landing/data.html",
        "subsections": [
          {"name": "Delaware Precincts",
          "content_source": "/assets/about/delaware/precincts.html"
          },
          {"name": "Census Block Groups",
           "content_source": "/assets/about/landing/community_blockgroups.html"}
        ]

      }
    ]
  },
  {
    "state": "Florida",
    "code": "FL",
    "modules": [
      {"name": "Statewide", "ids": ["florida"], "id": "state", "default": "true"},
      {"name": "Counties", "ids": ["miamidade"], "id": "counties"},
      {"name": "Cities", "ids": ["miamifl"], "id": "loc"}],
    "sections": [
      {
        "name": "Draw a plan from scratch",
        "nav": "Draw",
        "type": "draw"
      },
      {
        "name": "Why?",
        "nav": "Why?",
        "type": "text",
        "content_source": "/assets/about/landing/why.html" ,
        "subsections": []
      },
      {
        "name": "Redistricting rules",
        "nav": "Rules",
        "type": "text",
        "content_source": "/assets/about/landing/rules.html"
      },
      {
        "name": "About the data",
        "nav": "Data",
        "type": "text",
        "content_source": "/assets/about/landing/data.html",
        "subsections": [{
          "name": "Florida Census blocks and block groups",
          "content_source": "/assets/about/florida/data.html"
        }]

      }
    ]
  },
  {
    "state": "Georgia",
    "code": "GA",
    "modules": [
      {"name": "Statewide", "ids": ["georgia"], "default": "true", "id": "state"}],
    "sections": [
      {
        "name": "Draw a plan from scratch",
        "nav": "Draw",
        "type": "draw"
      },
      {
        "name": "Why?",
        "nav": "Why?",
        "type": "text",
        "content_source": "/assets/about/landing/why.html" ,
        "subsections": [{"name": "Research", "content": ""}]
      },
      {
        "name": "Redistricting rules",
        "nav": "Rules",
        "type": "text",
        "content_source": "/assets/about/landing/rules.html"
      },
      {
        "name": "Explore sample plans",
        "nav": "Examples",
        "type": "plans",
        "ref": "ga",
        "disc": "The plans below were all legally enacted in the previous Census cycle.",
        "plans": [
          {
            "title": "Enacted Plans",
            "plans": [
              {
                "id": "congress",
                "name": "Congressional Plan"
              },
              {
                "id": "state_sen",
                "name": "State Senate Plan"
              },
              {
                "id": "state_house",
                "name": "State House Plan"
              }
            ]
          }
        ]
      },
      {
        "name": "About the data",
        "nav": "Data",
        "type": "text",
        "content_source": "/assets/about/landing/data.html",
        "subsections": [
          {"name": "Georgia Precincts",
           "content_source": "/assets/about/georgia/precincts.html"},
          {"name": "Census Block Groups",
           "content_source": "/assets/about/landing/community_blockgroups.html"}]

      }
    ]
  },
  {
    "state": "Hawaii",
    "code": "HI",
    "modules": [
      {"name": "Statewide", "ids": ["hawaii"], "default": "true", "id": "state"}],
    "sections": [
      {
        "name": "Draw a plan from scratch",
        "nav": "Draw",
        "type": "draw"
      },
      {
        "name": "Why?",
        "nav": "Why?",
        "type": "text",
        "content_source": "/assets/about/landing/why.html" ,
        "subsections": []
      },
      {
        "name": "Redistricting rules",
        "nav": "Rules",
        "type": "text",
        "content_source": "/assets/about/landing/rules.html"
      },
      {
        "name": "Explore sample plans",
        "nav": "Enacted Plans",
        "type": "plans",
        "ref": "hi",
        "disc": "The plans below were all legally enacted in the previous Census cycle.",
        "plans": [
          {
            "title": "Enacted Plans",
            "plans": [
              {
                "id": "congress",
                "name": "Congressional Plan"
              },
              {
                "id": "state_sen",
                "name": "State Senate Plan"
              },
              {
                "id": "state_house",
                "name": "State House Plan"
              }
            ]
          }
        ]
      },
      {
        "name": "About the data",
        "nav": "Data",
        "type": "text",
        "content_source": "/assets/about/landing/data.html",
        "subsections": [
          {"name": "Hawaii Precincts",
           "content_source": "/assets/about/hawaii/precincts.html"},
          {"name": "Census Block Groups",
           "content_source": "/assets/about/landing/community_blockgroups.html"}
        ]
      }
    ]
  },
  {
    "state": "Idaho",
    "code": "ID",
    "modules": [
      {"name": "Statewide", "ids": ["idaho"], "default": "true", "id": "state"}],
    "sections": [
      {
        "name": "Draw a plan from scratch",
        "nav": "Draw",
        "type": "draw"
      },
      {
        "name": "Why?",
        "nav": "Why?",
        "type": "text",
        "content_source": "/assets/about/landing/why.html" ,
        "subsections": [
        ]
      },
      {
        "name": "Redistricting rules",
        "nav": "Rules",
        "type": "text",
        "content_source": "/assets/about/landing/rules.html"
      },
      {
        "name": "About the data",
        "nav": "Data",
        "type": "text",
        "content_source": "/assets/about/landing/data.html",
        "subsections": [
          {"name": "Census Block Groups",
           "content_source": "/assets/about/landing/community_blockgroups.html"}]
      }
    ]
  },
  {
    "state": "Illinois",
    "code": "IL",
    "modules": [
      {"name": "Statewide", "ids": ["illinois"], "id": "state", "default": "true"},
      {"name": "Cities", "ids": ["chicago"], "id": "loc"}],
    "sections": [
      {
        "name": "Draw a plan from scratch",
        "nav": "Draw",
        "type": "draw"
      },
      {
        "name": "Why?",
        "nav": "Why?",
        "type": "text",
        "content_source": "/assets/about/landing/why.html" ,
        "subsections": [
          {
            "name": "City Council Districts in Chicago",
            "content_source": "/assets/about/illinois/chicago-city-council.html"
          },
          {"name": "Research",
           "content_source": "/assets/about/illinois/research.html"}
        ]
      },
      {
        "name": "Redistricting rules",
        "nav": "Rules",
        "type": "text",
        "content_source": "/assets/about/landing/rules.html"
      },
      {
        "name": "See the sample plans featured in the report",
        "nav": "Examples",
        "type": "plans",
        "ref": "chicago",
        "postscript": "<dl class=\"dfn-list\"><div class=\"dfn-list__row\"><dt class=\"dfn-list__term\">Concentrated poverty</dt><dd class=\"dfn-list__caption\">&ge; 25% of households under $20K annual income</dd></div><div class=\"dfn-list__row\"><dt class=\"dfn-list__term\">Concentrated wealth</dt><dd class=\"dfn-list__caption\">&ge; 25% of households over $150K annual income</dd></div><div class=\"dfn-list__row\"><dt class=\"dfn-list__term\">Segregated</dt><dd class=\"dfn-list__caption\">only one racial group exceeds 1/4 of population</dd></div><div class=\"dfn-list__row\"><dt class=\"dfn-list__term\">Hypersegregated</dt><dd class=\"dfn-list__caption\">only one racial group exceeds 1/6 of population</dd></div><div class=\"dfn-list__row\"><dt class=\"dfn-list__term\">Highly diverse</dt><dd class=\"dfn-list__caption\">three racial groups exceed 1/4 of population</dd></div></dl>",
        "plans": [
          {
            "title": "Current enacted plan",
            "plans": [
              {
                "id": "current-wards",
                "name": "Current Enacted Plan",
                "numbers": [
                    { "number": 46, "caption": "wards with a majority race" },
                    { "number": 38, "caption": "segregated wards" },
                    { "number": 19, "caption": "hypersegregated wards" },
                    { "number": 19, "caption": "wards with concentrated poverty" },
                    { "number": 13, "caption": "wards with concentrated wealth" }
                ]
              }
            ]
          },
          {
            "title": "50 single-member wards built out of precincts",
            "plans": [
              {
                "id": "prec50-6084",
                "name": "Plan #6084",
                "numbers": [
                  {
                    "number": 26,
                    "caption": "segregated wards (fewest)"
                  }
                ]
              },
              {
                "id": "prec50-12816",
                "name": "Plan #12816",
                "description": "Most economic parity",
                "numbers": [
                  {
                    "number": 13,
                    "caption": "wards with concentrated poverty (fewest)"
                  },
                  {
                    "number": 5,
                    "caption": "wards with concentrated wealth"
                  }
                ]
              },
              {
                "id": "prec50-55139",
                "name": "Plan #55139",
                "numbers": [
                  {
                    "number": 34,
                    "caption": "wards with a majority race (fewest)"
                  }
                ]
              }
            ]
          },
          {
            "title": "10 multi-member wards built out of precincts",
            "plans": [
              {
                "id": "prec10-205",
                "name": "Plan #205",
                "description": "Most economic parity",
                "numbers": [
                  { "number": 1, "caption": "ward with concentrated poverty" },
                  { "number": 0, "caption": "wards with concentrated wealth" }
                ]
              },
              {
                "id": "prec10-8178",
                "name": "Plan #8178",
                "numbers": [
                  {
                    "number": 0,
                    "caption": "hypersegregated wards"
                  }
                ]
              },
              {
                "id": "prec10-8698",
                "name": "Plan #8698",
                "numbers": [
                  {
                    "number": 3,
                    "caption": "wards with a majority race (fewest)"
                  }
                ]
              },
              {
                "id": "prec10-55213",
                "name": "Plan #55213",
                "numbers": [
                  {
                    "number": 6,
                    "caption": "highly diverse wards (most)"
                  }
                ]
              }
            ]
          },
          {
            "title": "10 multi-member wards built out of community areas",
            "plans": [
              {
                "id": "ca10-937",
                "name": "Plan #937",
                "numbers": [
                  {
                    "number": 0,
                    "caption": "hypersegregated wards"
                  }
                ]
              },
              {
                "id": "ca10-1042",
                "name": "Plan #1042",
                "numbers": [
                  {
                    "number": 3,
                    "caption": "wards with a majority race (fewest)"
                  }
                ]
              },
              {
                "id": "ca10-5848",
                "name": "Plan #5848",
                "description": "Most economic parity",
                "numbers": [
                  { "number": 1, "caption": "ward with concentrated poverty" },
                  { "number": 0, "caption": "wards with concentrated wealth" }
                ]
              },
              {
                "id": "ca10-25218",
                "name": "Plan #25218",
                "numbers": [
                  {
                    "number": 6,
                    "caption": "highly diverse wards (most)"
                  }
                ]
              }
            ]
          }
        ]
      },
      {
        "name": "About the data",
        "nav": "Data",
        "type": "text",
        "content_source": "/assets/about/landing/data.html",
        "subsections": [
          {"name": "Chicago Community Areas and Precincts",
           "content_source": "/assets/about/illinois/chicago-data.html"},
          {"name": "Census Block Groups",
           "content_source": "/assets/about/landing/community_blockgroups.html"}
        ]
      }
    ]
  },
  {
    "state": "Indiana",
    "code": "IN",
    "modules": [
      {"name": "Statewide", "ids": ["indiana"], "default": "true", "id": "state"}],
    "sections": [
      {
        "name": "Draw a plan from scratch",
        "nav": "Draw",
        "type": "draw"
      },
      {
        "name": "Why?",
        "nav": "Why?",
        "type": "text",
        "content_source": "/assets/about/landing/why.html" ,
        "subsections": [
        ]
      },
      {
        "name": "Redistricting rules",
        "nav": "Rules",
        "type": "text",
        "content_source": "/assets/about/landing/rules.html"
      },
      {
        "name": "About the data",
        "nav": "Data",
        "type": "text",
        "content_source": "/assets/about/landing/data.html",
        "subsections": [
          {"name": "Census Block Groups",
           "content_source": "/assets/about/landing/community_blockgroups.html"}]
      }
    ]
  },
  {
    "state": "Iowa",
    "code": "IA",
    "modules": [
      {"name": "Statewide", "ids": ["iowa"], "default": "true", "id": "state"}],
    "sections": [
      {
        "name": "Draw a plan from scratch",
        "nav": "Draw",
        "type": "draw"
      },
      {
        "name": "Why?",
        "nav": "Why?",
        "type": "text",
        "content_source": "/assets/about/landing/why.html" ,
        "subsections": []
      },
      {
        "name": "Redistricting rules",
        "nav": "Rules",
        "type": "text",
        "content_source": "/assets/about/landing/rules.html"
      },
      {
        "name": "Explore sample plans",
        "nav": "Examples",
        "type": "plans",
        "ref": "ia",
        "disc": "The plans below were all legally enacted in the previous Census cycle.",
        "plans": [
          {
            "title": "Enacted Plans",
            "plans": [
              {
                "id": "congress",
                "name": "Congressional Plan"
              }
            ]
          }
        ]
      },
      {
        "name": "About the data",
        "nav": "Data",
        "type": "text",
        "content_source": "/assets/about/landing/data.html" ,
        "subsections": [
          {"name": "Iowa Counties",
           "content_source": "/assets/about/iowa/counties.html"
          },
          {"name": "Census Block Groups",
           "content_source": "/assets/about/landing/community_blockgroups.html"}
        ]
      }
    ]
  },
  {
    "state": "Kansas",
    "code": "KS",
    "modules": [
      {"name": "Statewide", "ids": ["kansas"], "default": "true", "id": "state"}],
    "sections": [
      {
        "name": "Draw a plan from scratch",
        "nav": "Draw",
        "type": "draw"
      },
      {
        "name": "Why?",
        "nav": "Why?",
        "type": "text",
        "content_source": "/assets/about/landing/why.html" ,
        "subsections": [
        ]
      },
      {
        "name": "Redistricting rules",
        "nav": "Rules",
        "type": "text",
        "content_source": "/assets/about/landing/rules.html"
      },
      {
        "name": "About the data",
        "nav": "Data",
        "type": "text",
        "content_source": "/assets/about/landing/data.html",
        "subsections": [
          {"name": "Census Block Groups",
           "content_source": "/assets/about/landing/community_blockgroups.html"}]
      }
    ]
  },
  {
    "state": "Kentucky",
    "code": "KY",
    "modules": [
      {"name": "Statewide", "ids": ["kentucky"], "default": "true", "id": "state"}],
    "sections": [
      {
        "name": "Draw a plan from scratch",
        "nav": "Draw",
        "type": "draw"
      },
      {
        "name": "Why?",
        "nav": "Why?",
        "type": "text",
        "content_source": "/assets/about/landing/why.html" ,
        "subsections": [
        ]
      },
      {
        "name": "Redistricting rules",
        "nav": "Rules",
        "type": "text",
        "content_source": "/assets/about/landing/rules.html"
      },
      {
        "name": "About the data",
        "nav": "Data",
        "type": "text",
        "content_source": "/assets/about/landing/data.html",
        "subsections": [
          {"name": "Census Block Groups",
           "content_source": "/assets/about/landing/community_blockgroups.html"}]
      }
    ]
  },
  {
    "state": "Louisiana",
    "code": "LA",
    "modules": [
      {"name": "Statewide", "ids": ["louisiana"], "default": "true", "id": "state"}],
    "sections": [
      {
        "name": "Draw a plan from scratch",
        "nav": "Draw",
        "type": "draw"
      },
      {
        "name": "Why?",
        "nav": "Why?",
        "type": "text",
        "content_source": "/assets/about/landing/why.html" ,
        "subsections": [
        ]
      },
      {
        "name": "Redistricting rules",
        "nav": "Rules",
        "type": "text",
        "content_source": "/assets/about/landing/rules.html"
      },
      {
        "name": "About the data",
        "nav": "Data",
        "type": "text",
        "content_source": "/assets/about/landing/data.html",
        "subsections": [
          {"name": "Census Block Groups",
           "content_source": "/assets/about/landing/community_blockgroups.html"}]
      }
    ]
  },
  {
    "state": "Maine",
    "code": "ME",
    "modules": [
      {"name": "Statewide", "ids": ["maine"], "default": "true", "id": "state"}],
    "sections": [
      {
        "name": "Draw a plan from scratch",
        "nav": "Draw",
        "type": "draw"
      },
      {
        "name": "Why?",
        "nav": "Why?",
        "type": "text",
        "content_source": "/assets/about/landing/why.html" ,
        "subsections": []
      },
      {
        "name": "Redistricting rules",
        "nav": "Rules",
        "type": "text",
        "content_source": "/assets/about/landing/rules.html"
      },
      {
        "name": "About the data",
        "nav": "Data",
        "type": "text",
        "content_source": "/assets/about/landing/data.html",
        "subsections": [
          {"name": "Maine Precincts",
           "content_source": "/assets/about/maine/precincts.html"},
        {"name": "Census Block Groups",
           "content_source": "/assets/about/landing/community_blockgroups.html"}]
      }
    ]
  },
  {
    "state": "Maryland",
    "code": "MD",
    "modules": [
      {"name": "Statewide", "ids": ["maryland"], "default": "true", "id": "state"}],
    "sections": [
      {
        "name": "Draw a plan from scratch",
        "nav": "Draw",
        "type": "draw"
      },
      {
        "name": "Why?",
        "nav": "Why?",
        "type": "text",
        "content_source": "/assets/about/landing/why.html" ,
        "subsections": []
      },
      {
        "name": "Redistricting rules",
        "nav": "Rules",
        "type": "text",
        "content_source": "/assets/about/landing/rules.html"
      },
      {
        "name": "Explore sample plans",
        "nav": "Examples",
        "pages": ["maryland"],
        "type": "plans",
        "ref": "md",
        "disc": "The plans below were all legally enacted in the previous Census cycle.",
        "plans": [
          {
            "title": "Enacted Plans",
            "plans": [
              {
                "id": "congress",
                "name": "Congressional Plan"
              }
            ]
          }
        ]
      },
      {
        "name": "About the data",
        "nav": "Data",
        "type": "text",
        "content_source": "/assets/about/landing/data.html",
        "subsections": [
          {"name": "Maryland Precincts",
           "content_source": "/assets/about/maryland/precincts.html"},
        {"name": "Census Block Groups",
           "content_source": "/assets/about/landing/community_blockgroups.html"}]
      }
    ]
  },
  {
    "state": "Massachusetts",
    "code": "MA",
    "modules": [
      {"name": "Statewide", "ids": ["ma"], "default": "true", "id": "state"},
      {"name": "Cities", "ids": ["lowell"], "id": "loc"}],
    "sections": [
      {
        "name": "Draw a plan from scratch",
        "nav": "Draw",
        "type": "draw"
      },
      {
        "name": "Why?",
        "nav": "Why?",
        "type": "text",
        "content_source": "/assets/about/landing/why.html" ,
        "subsections": [
          {
            "name": "Research",
            "content_source": "/assets/about/massachusetts/research.html"
          },
          {
            "name": "Election reform in Lowell",
            "content_source": "/assets/about/massachusetts/lowell-reform.html"
           }
        ]
      },
      {
        "name": "Redistricting rules",
        "nav": "Rules",
        "type": "text",
        "content_source": "/assets/about/landing/rules.html"
      },
      {
        "name": "Explore sample plans",
        "nav": "Examples",
        "pages": ["ma"],
        "type": "plans",
        "ref": "ma",
        "disc": "The plan below was legally enacted in the previous Census cycle.",
        "plans": [
          {
            "title": "Statewide Enacted Plans",
            "plans": [
              {
                "id": "congress",
                "name": "Congressional Plan"
              }
            ]
          }
        ]
      },
      {
        "type": "plans",
        "ref": "lowell",
        "nav": "",
        "no_header": "True",
        "disc": " Each of the Lowell plans was generated by randomized algorithms, while making sure that the Asian and Latino communities meet the statistical thresholds laid out in the legal requirements, where applicable.",
        "plans": [
          {
            "title": "Lowell | Sample valid 3-district plans",
            "plans": [
                {
                  "id": "plan3a",
                  "name": "Random Plan 3A"
                },
                {
                  "id": "plan3b",
                  "name": "Random Plan 3B"
                }]
          },
          {
            "title": "Lowell | Sample valid 7-district plans",
            "plans": [
              {
                "id": "plan7a",
                "name": "Random Plan 7A"
              },
              {
                "id": "plan7b",
                "name": "Random Plan 7B"
              }]
          },
          {
            "title": "Lowell | Sample valid 8-district plans (Option on the Ballot)",
            "plans": [
              {
                "id": "plan8a",
                "name": "Random Plan 8A"
              },
              {
                "id": "plan8b",
                "name": "Random Plan 8B"
              }]
          },
          {
            "title": "Lowell | Sample valid 9-district plans",
            "plans": [
              {
                "id": "plan9a",
                "name": "Random Plan 9A"
              },
              {
                "id": "plan9b",
                "name": "Random Plan 9B"
              }]
          }
        ]
      },
      {
        "name": "About the data",
        "nav": "Data",
        "type": "text",
        "content_source": "/assets/about/landing/data.html",
        "subsections": [
          {
            "name": "Massachusetts Precincts",
            "content_source": "/assets/about/massachusetts/precincts.html"
          },
          {
            "name": "Massachusetts Towns and Municipalities",
            "content_source": "/assets/about/massachusetts/towns.html"
          },
          {
            "name": "Massachusetts Census Blocks",
            "content_source": "/assets/about/massachusetts/blocks.html"
          },
          {"name": "Census Block Groups",
           "content_source": "/assets/about/landing/community_blockgroups.html"}
        ]
      }
    ]
  },
  {
    "state": "Michigan",
    "code": "MI",
    "modules": [
      {"name": "Statewide", "ids": ["michigan"], "default": "true", "id": "state"}],
    "sections": [
      {
        "name": "Draw a plan from scratch",
        "nav": "Draw",
        "type": "draw"
      },
      {
        "name": "Why?",
        "nav": "Why?",
        "type": "text",
        "content_source": "/assets/about/landing/why.html" ,
        "subsections": []
      },
      {
        "name": "Redistricting rules",
        "nav": "Rules",
        "type": "text",
        "content_source": "/assets/about/landing/rules.html"
      },
      {
        "name": "Explore sample plans",
        "nav": "Examples",
        "type": "plans",
        "ref": "mi",
        "disc": "The plans below were all legally enacted in the previous Census cycle.",
        "plans": [
          {
            "title": "Enacted Plans",
            "plans": [
              {
                "id": "congress",
                "name": "Congressional Plan"
              },
              {
                "id": "state_sen",
                "name": "State Senate Plan"
              },
              {
                "id": "state_house",
                "name": "State House Plan"
              }
            ]
          }
        ]
      },
      {
        "name": "About the data",
        "nav": "Data",
        "type": "text",
        "content_source": "/assets/about/landing/data.html",
        "subsections": [
          {
            "name": "Michigan Precincts",
            "content_source": "/assets/about/michigan/precincts.html"
          },
          {"name": "Census Block Groups",
           "content_source": "/assets/about/landing/community_blockgroups.html"}
        ]
      }
    ]
  },
  {
    "state": "Minnesota",
    "code": "MN",
    "modules": [
      {"name": "Statewide", "ids": ["minnesota"], "default": "true", "id": "state"}],
    "sections": [
      {
        "name": "Draw a plan from scratch",
        "nav": "Draw",
        "type": "draw"
      },
      {
        "name": "Why?",
        "nav": "Why?",
        "type": "text",
        "content_source": "/assets/about/landing/why.html" ,
        "subsections": []
      },
      {
        "name": "Redistricting rules",
        "nav": "Rules",
        "type": "text",
        "content_source": "/assets/about/landing/rules.html"
      },
      {
        "name": "Explore sample plans",
        "nav": "Examples",
        "type": "plans",
        "ref": "mn",
        "disc": "The plans below were all legally enacted in the previous Census cycle.",
        "plans": [
          {
            "title": "Enacted Plans",
            "plans": [
              {
                "id": "congress",
                "name": "Congressional Plan"
              },
              {
                "id": "state_sen",
                "name": "State Senate Plan"
              }
            ]
          }
        ]
      },
      {
        "name": "About the data",
        "nav": "Data",
        "type": "text",
        "content_source": "/assets/about/landing/data.html",
        "subsections": [
          {
            "name": "Minnesota Precincts",
            "content_source": "/assets/about/minnesota/precincts.html"
          },
          {"name": "Census Block Groups",
           "content_source": "/assets/about/landing/community_blockgroups.html"}
        ]
      }
    ]
  },
  {
    "state": "Mississippi",
    "code": "MS",
    "modules": [
      {"name": "Statewide", "ids": ["mississippi"], "default": "true", "id": "state"}],
    "sections": [
      {
        "name": "Draw a plan from scratch",
        "nav": "Draw",
        "type": "draw"
      },
      {
        "name": "Why?",
        "nav": "Why?",
        "type": "text",
        "content_source": "/assets/about/landing/why.html" ,
        "subsections": [{"name": "Research",
        "content_source": "/assets/about/mississippi/research.html"}]
      },
      {
        "name": "Redistricting rules",
        "nav": "Rules",
        "type": "text",
        "content_source": "/assets/about/landing/rules.html"
      },
      {
        "name": "About the data",
        "nav": "Data",
        "type": "text",
        "content_source": "/assets/about/landing/data.html",
        "subsections": [
          {
            "name": "Mississippi block groups",
            "content_source": "/assets/about/mississippi/blockgroups.html"
          }
        ]
      }
    ]
  },
  {
    "state": "Missouri",
    "code": "MO",
    "modules": [
      {"name": "Statewide", "ids": ["missouri"], "default": "true", "id": "state"}],
    "sections": [
      {
        "name": "Draw a plan from scratch",
        "nav": "Draw",
        "type": "draw"
      },
      {
        "name": "Why?",
        "nav": "Why?",
        "type": "text",
        "content_source": "/assets/about/landing/why.html" ,
        "subsections": [
        ]
      },
      {
        "name": "Redistricting rules",
        "nav": "Rules",
        "type": "text",
        "content_source": "/assets/about/landing/rules.html"
      },
      {
        "name": "About the data",
        "nav": "Data",
        "type": "text",
        "content_source": "/assets/about/landing/data.html",
        "subsections": [
          {"name": "Census Block Groups",
           "content_source": "/assets/about/landing/community_blockgroups.html"}]
      }
    ]
  },
  {
    "state": "Montana",
    "code": "MT",
    "modules": [
      {"name": "Statewide", "ids": ["montana"], "default": "true", "id": "state"}],
    "sections": [
      {
        "name": "Draw a plan from scratch",
        "nav": "Draw",
        "type": "draw"
      },
      {
        "name": "Why?",
        "nav": "Why?",
        "type": "text",
        "content_source": "/assets/about/landing/why.html" ,
        "subsections": [
        ]
      },
      {
        "name": "Redistricting rules",
        "nav": "Rules",
        "type": "text",
        "content_source": "/assets/about/landing/rules.html"
      },
      {
        "name": "About the data",
        "nav": "Data",
        "type": "text",
        "content_source": "/assets/about/landing/data.html",
        "subsections": [
          {"name": "Census Block Groups",
           "content_source": "/assets/about/landing/community_blockgroups.html"}]
      }
    ]
  },
  {
    "state": "Nebraska",
    "code": "NE",
    "modules": [
      {"name": "Statewide", "ids": ["nebraska"], "default": "true", "id": "state"}],
    "sections": [
      {
        "name": "Draw a plan from scratch",
        "nav": "Draw",
        "type": "draw"
      },
      {
        "name": "Why?",
        "nav": "Why?",
        "type": "text",
        "content_source": "/assets/about/landing/why.html" ,
        "subsections": [
        ]
      },
      {
        "name": "Redistricting rules",
        "nav": "Rules",
        "type": "text",
        "content_source": "/assets/about/landing/rules.html"
      },
      {
        "name": "About the data",
        "nav": "Data",
        "type": "text",
        "content_source": "/assets/about/landing/data.html",
        "subsections": [
          {"name": "Nebraska Precincts",
           "content_source": "/assets/about/nebraska/precincts.html"},
          {"name": "Census Block Groups",
           "content_source": "/assets/about/landing/community_blockgroups.html"}]
      }
    ]
  },
  {
    "state": "Nevada",
    "code": "NV",
    "modules": [
      {"name": "Statewide", "ids": ["nevada"], "id": "state", "default": "true"}],
    "sections": [
      {
        "name": "Draw a plan from scratch",
        "nav": "Draw",
        "type": "draw"
      },
      {
        "name": "Why?",
        "nav": "Why?",
        "type": "text",
        "content_source": "/assets/about/landing/why.html" ,
        "subsections": []
      },
      {
        "name": "Redistricting rules",
        "nav": "Rules",
        "type": "text",
        "content_source": "/assets/about/landing/rules.html"
      },
      {
        "name": "About the data",
        "nav": "Data",
        "type": "text",
        "content_source": "/assets/about/landing/data.html",
        "subsections": [
          {"name": "Census Block Groups",
           "content_source": "/assets/about/landing/community_blockgroups.html"}]
      }
    ]
  },
  {
    "state": "New Hampshire",
    "code": "NH",
    "modules": [
      {"name": "Statewide", "ids": ["newhampshire"], "default": "true", "id": "state"}],
    "sections": [
      {
        "name": "Draw a plan from scratch",
        "nav": "Draw",
        "type": "draw"
      },
      {
        "name": "Why?",
        "nav": "Why?",
        "type": "text",
        "content_source": "/assets/about/landing/why.html" ,
        "subsections": [
        ]
      },
      {
        "name": "Redistricting rules",
        "nav": "Rules",
        "type": "text",
        "content_source": "/assets/about/landing/rules.html",
        "subsections": [
          {
            "name": "New Hampshire Redistricting",
            "content_source": "/assets/about/new-hampshire/rules.html"
          }
        ]
      },
      {
        "name": "About the data",
        "nav": "Data",
        "type": "text",
        "content_source": "/assets/about/landing/data.html",
        "subsections": [
          {"name": "New Hampshire Precincts",
           "content_source": "/assets/about/new-hampshire/precincts.html"},
          {"name": "Census Block Groups",
           "content_source": "/assets/about/landing/community_blockgroups.html"}]
      }
    ]
  },
  {
    "state": "New Jersey",
    "code": "NJ",
    "modules": [
      {"name": "Statewide", "ids": ["newjersey"], "default": "true", "id": "state"}],
    "sections": [
      {
        "name": "Draw a plan from scratch",
        "nav": "Draw",
        "type": "draw"
      },
      {
        "name": "Why?",
        "nav": "Why?",
        "type": "text",
        "content_source": "/assets/about/landing/why.html" ,
        "subsections": [
        ]
      },
      {
        "name": "Redistricting rules",
        "nav": "Rules",
        "type": "text",
        "content_source": "/assets/about/landing/rules.html"
      },
      {
        "name": "About the data",
        "nav": "Data",
        "type": "text",
        "content_source": "/assets/about/landing/data.html",
        "subsections": [
          {"name": "Census Block Groups",
           "content_source": "/assets/about/landing/community_blockgroups.html"}]
      }
    ]
  },
  {
    "state": "New Mexico",
    "code": "NM",
    "modules": [
<<<<<<< HEAD
      {"name": "Statewide", "ids": ["new_mexico"], "default": "true", "id": "state"},
      {"name": "Cities", "ids": ["santafe"], "id": "loc"}],
=======
      {"name": "Statewide", "ids": ["new_mexico", "new_mexico_bg"], "default": "true", "id": "state"},
      {"name": "Cities", "ids": ["santafe"], "id": "loc"}
    ],
>>>>>>> 15d8eb90
    "sections": [
      {
        "name": "Draw a plan from scratch",
        "nav": "Draw",
        "type": "draw"
      },
      {
        "name": "Why?",
        "nav": "Why?",
        "type": "text",
        "content_source": "/assets/about/landing/why.html" ,
        "subsections": []
      },
      {
        "name": "Redistricting rules",
        "nav": "Rules",
        "type": "text",
        "content_source": "/assets/about/landing/rules.html"
      },
      {
        "name": "Explore sample plans",
        "nav": "Examples",
        "type": "plans",
        "ref": "nm",
        "disc": "The plans below were all legally enacted in the previous Census cycle.",
        "plans": [
          {
            "title": "Enacted Plans",
            "plans": [
              {
                "id": "congress",
                "name": "Congressional Plan"
              },
              {
                "id": "state_sen",
                "name": "State Senate Plan"
              }
            ]
          }
        ]
      },
      {
        "name": "About the data",
        "nav": "Data",
        "type": "text",
        "content_source": "/assets/about/landing/data.html",
        "subsections": [
          {
            "name": "New Mexico Precincts",
            "content_source": "/assets/about/new-mexico/precincts.html"
          },
          {"name": "Census Block Groups",
           "content_source": "/assets/about/landing/community_blockgroups.html"}
        ]
      }
    ]
  },
  {
    "state": "New York",
    "code": "NY",
    "modules": [
      {"name": "Statewide", "ids": ["newyork"], "id": "state", "default": "true"},
      {"name": "Cities", "ids": ["islip", "ithacany"], "id": "loc"}],
    "sections": [
      {
        "name": "Draw a plan from scratch",
        "nav": "Draw",
        "type": "draw"
      },
      {
        "name": "Why?",
        "nav": "Why?",
        "type": "text",
        "content_source": "/assets/about/landing/why.html" ,
        "subsections": []
      },
      {
        "name": "Redistricting rules",
        "nav": "Rules",
        "type": "text",
        "content_source": "/assets/about/landing/rules.html"
      },
      {
        "name": "About the data",
        "nav": "Data",
        "type": "text",
        "content_source": "/assets/about/landing/data.html",
        "subsections": [
          {
            "name": "New York Census Blocks",
            "content_source": "/assets/about/new-york/blockgroups.html"
          },
          {
            "name": "Islip Election Districts",
            "content_source": "/assets/about/new-york/election-districts.html"
          },
          {"name": "Census Block Groups",
           "content_source": "/assets/about/landing/community_blockgroups.html"}
        ]
      }
    ]
  },
  {
    "state": "North Carolina",
    "code": "NC",
    "modules": [
      {"name": "Statewide", "ids": ["nc"], "default": "true", "id": "state"},
      {"name": "Counties", "ids": ["forsyth_nc"], "id": "loc"}],
    "sections": [
      {
        "name": "Draw a plan from scratch",
        "nav": "Draw",
        "type": "draw"
      },
      {
        "name": "Why?",
        "nav": "Why?",
        "type": "text",
        "content_source": "/assets/about/landing/why.html" ,
        "subsections": [
          {
            "name": "Rucho v. Common Cause",
            "content_source": "/assets/about/north-carolina/courts.html"
          }
        ]
      },
      {
        "name": "Redistricting rules",
        "nav": "Rules",
        "type": "text",
        "content_source": "/assets/about/landing/rules.html"
      },
      {
        "name": "Explore sample plans",
        "nav": "Examples",
        "type": "plans",
        "ref": "nc",
        "disc": "",
        "plans": [
          {
            "title": "Congressional Plans",
            "plans": [
              {
                "id": "congress_2011",
                "name": "2011 Enacted Plan"
              },
              {
                "id": "congress_2016",
                "name": "2016 Enacted Plan"
              },
              {
                "id": "congress_judge",
                "name": "Judge's Plan"
              }
            ]
          }
        ]
      },
      {
        "name": "About the data",
        "nav": "Data",
        "type": "text",
        "content_source": "/assets/about/landing/data.html",
        "subsections": [
          {
            "name": "North Carolina voting tabulation districts (VTDs)",
            "content_source": "/assets/about/north-carolina/vtds.html"
         },
         {"name": "Census Block Groups",
           "content_source": "/assets/about/landing/community_blockgroups.html"}
        ]
      }
    ]
  },
  {
    "state": "North Dakota",
    "code": "ND",
    "modules": [
      {"name": "Statewide", "ids": ["northdakota"], "default": "true", "id": "state"}],
    "sections": [
      {
        "name": "Draw a plan from scratch",
        "nav": "Draw",
        "type": "draw"
      },
      {
        "name": "Why?",
        "nav": "Why?",
        "type": "text",
        "content_source": "/assets/about/landing/why.html" ,
        "subsections": [
        ]
      },
      {
        "name": "Redistricting rules",
        "nav": "Rules",
        "type": "text",
        "content_source": "/assets/about/landing/rules.html"
      },
      {
        "name": "About the data",
        "nav": "Data",
        "type": "text",
        "content_source": "/assets/about/landing/data.html",
        "subsections": [
          {"name": "Census Block Groups",
           "content_source": "/assets/about/landing/community_blockgroups.html"}]
      }
    ]
  },
  {
    "state": "Ohio",
    "code": "OH",
    "modules": [
      {"name": "Statewide", "ids": ["ohio"], "default": "true", "id": "state"}],
    "sections": [
      {
        "name": "Draw a plan from scratch",
        "nav": "Draw",
        "type": "draw"
      },
      {
        "name": "Why?",
        "nav": "Why?",
        "type": "text",
        "content_source": "/assets/about/landing/why.html" ,
        "subsections": []
      },
      {
        "name": "Redistricting rules",
        "nav": "Rules",
        "type": "text",
        "content_source": "/assets/about/landing/rules.html"
      },
      {
        "name": "About the data",
        "nav": "Data",
        "type": "text",
        "content_source": "/assets/about/landing/data.html",
        "subsections": [
          {
            "name": "Ohio Precincts",
            "content_source": "/assets/about/ohio/precincts.html"
          },
          {"name": "Census Block Groups",
           "content_source": "/assets/about/landing/community_blockgroups.html"}
        ]
      }
    ]
  },
  {
    "state": "Oklahoma",
    "code": "OK",
    "modules": [
      {"name": "Statewide", "ids": ["oklahoma"], "default": "true", "id": "state"}],
    "sections": [
      {
        "name": "Draw a plan from scratch",
        "nav": "Draw",
        "type": "draw"
      },
      {
        "name": "Why?",
        "nav": "Why?",
        "type": "text",
        "content_source": "/assets/about/landing/why.html" ,
        "subsections": []
      },
      {
        "name": "Redistricting rules",
        "nav": "Rules",
        "type": "text",
        "content_source": "/assets/about/landing/rules.html"
      },
      {
        "name": "Explore sample plans",
        "nav": "Examples",
        "type": "plans",
        "ref": "ok",
        "disc": "The plans below were all legally enacted in the previous Census cycle.",
        "plans": [
          {
            "title": "Enacted Plans",
            "plans": [
              {
                "id": "congress",
                "name": "Congressional Plan"
              },
              {
                "id": "state_sen",
                "name": "State Senate Plan"
              },
              {
                "id": "state_house",
                "name": "State House Plan"
              }
            ]
          }
        ]
      },
      {
        "name": "About the data",
        "nav": "Data",
        "type": "text",
        "content_source": "/assets/about/landing/data.html",
        "subsections": [
          {
            "name": "Oklahoma Precincts",
            "content_source": "/assets/about/oklahoma/precincts.html"
          },
          {"name": "Census Block Groups",
           "content_source": "/assets/about/landing/community_blockgroups.html"}
        ]
      }
    ]
  },
  {
    "state": "Oregon",
    "code": "OR",
    "modules": [
      {"name": "Statewide", "ids": ["oregon"], "default": "true", "id": "state"},
      {"name": "Cities", "ids": ["portlandor"], "id": "loc"},
      {"name": "School Districts", "ids": ["salem_keizer"], "id": "schools"}
    ],
    "sections": [
      {
        "name": "Draw a plan from scratch",
        "nav": "Draw",
        "type": "draw"
      },
      {
        "name": "Why?",
        "nav": "Why?",
        "type": "text",
        "content_source": "/assets/about/landing/why.html" ,
        "subsections": [
          {"name": "Election reform in Oregon",
           "content_source": "/assets/about/oregon/reform.html"}
        ]
      },
      {
        "name": "Redistricting rules",
        "nav": "Rules",
        "type": "text",
        "content_source": "/assets/about/landing/rules.html"
      },
      {
        "name": "Explore sample plans",
        "nav": "Examples",
        "type": "plans",
        "ref": "or",
        "disc": "The plans below were all legally enacted in the previous Census cycle.",
        "plans": [
          {
            "title": "Enacted Plans",
            "plans": [
              {
                "id": "enacted-congressional",
                "name": "Congressional Plan"
              },
              {
                "id": "enacted-senate",
                "name": "State Senate Plan"
              },
              {
                "id": "enacted-house",
                "name": "State House Plan"
              }
            ]
          }
        ]
      },
      {
        "name": "About the data",
        "nav": "Data",
        "type": "text",
        "content_source": "/assets/about/landing/data.html",
        "subsections": [
          {"name": "Oregon Precincts",
           "content_source": "/assets/about/oregon/precincts.html"
          },
          {"name": "Oregon Census blocks",
           "content_source": "/assets/about/oregon/blocks.html"
          },
          {"name": "Census Block Groups",
           "content_source": "/assets/about/landing/community_blockgroups.html"}
        ]
      }
    ]
  },
  {
    "state": "Pennsylvania",
    "code": "PA",
    "modules": [
      {"name": "Statewide", "ids": ["pennsylvania"], "default": "true", "id": "state"},
      {"name": "Cities", "ids": ["philadelphia"], "id": "loc"}
    ],
    "sections": [
      {
        "name": "Draw a plan from scratch",
        "nav": "Draw",
        "type": "draw"
      },
      {
        "name": "Why?",
        "nav": "Why?",
        "type": "text",
        "content_source": "/assets/about/landing/why.html" ,
        "subsections": [
          {"name": "Redistricting in the court",
          "content_source": "/assets/about/pennsylvania/courts.html"}
        ]
      },
      {
        "name": "Redistricting rules",
        "nav": "Rules",
        "type": "text",
        "content_source": "/assets/about/landing/rules.html"
      },
      {
        "name": "About the data",
        "nav": "Data",
        "type": "text",
        "content_source": "/assets/about/landing/data.html",
        "subsections": [
          {"name": "Pennsylvania voting tabulation districts (VTDs)",
           "content_source": "/assets/about/pennsylvania/vtds.html"
          },
          {"name": "Pennsylvania Census blocks",
           "content_source": "/assets/about/pennsylvania/blocks.html"
          },
          {"name": "Census Block Groups",
           "content_source": "/assets/about/landing/community_blockgroups.html"}
        ]
      }
    ]
  },
  {
    "state": "Puerto Rico",
    "code": "PR",
    "modules": [
      {"name": "Statewide", "ids": ["puertorico", "puertorico_prec"], "default": "true", "id": "state"}],
    "sections": [
      {
        "name": "Draw a plan from scratch",
        "nav": "Draw",
        "type": "draw"
      },
      {
        "name": "Why?",
        "nav": "Why?",
        "type": "text",
        "content_source": "/assets/about/landing/why.html" ,
        "subsections": [
        ]
      },
      {
        "name": "Redistricting rules",
        "nav": "Rules",
        "type": "text",
        "content_source": "/assets/about/landing/rules.html"
      },
      {
        "name": "About the data",
        "nav": "Data",
        "type": "text",
        "content_source": "/assets/about/landing/data.html",
        "subsections": [
          {"name": "Census Block Groups",
           "content_source": "/assets/about/landing/community_blockgroups.html"},
          {"name": "Precincts",
           "content_source": "/assets/about/puerto-rico/precincts.html"}
         ]
      }
    ]
  },
  {
    "state": "Rhode Island",
    "code": "RI",
    "modules": [
      {"name": "Statewide", "ids": ["rhode_island"], "default": "true", "id": "state"},
      {"name": "Cities", "ids": ["providence_ri"], "id": "loc"}
    ],
    "sections": [
      {
        "name": "Draw a plan from scratch",
        "nav": "Draw",
        "type": "draw"
      },
      {
        "name": "Why?",
        "nav": "Why?",
        "type": "text",
        "content_source": "/assets/about/landing/why.html" ,
        "subsections": []
      },
      {
        "name": "Redistricting rules",
        "nav": "Rules",
        "type": "text",
        "content_source": "/assets/about/landing/rules.html"
      },
      {
        "name": "Explore sample plans",
        "nav": "Examples",
        "type": "plans",
        "ref": "ri",
        "disc": "The plans below were all legally enacted in the previous Census cycle.",
        "plans": [
          {
            "title": "Enacted Plans",
            "plans": [
              {
                "id": "congress",
                "name": "Congressional Plan"
              },
              {
                "id": "state_sen",
                "name": "State Senate Plan"
              },
              {
                "id": "state_house",
                "name": "State House Plan"
              }
            ]
          }
        ]
      },
      {
        "name": "About the data",
        "nav": "Data",
        "type": "text",
        "content_source": "/assets/about/landing/data.html",
        "subsections": [
          {
            "name": "Rhode Island Precincts",
            "content_source": "/assets/about/rhode-island/precincts.html"
          },
          {
            "name": "Rhode Island Census Blocks",
            "content_source": "/assets/about/rhode-island/blocks.html"
          },
          {"name": "Census Block Groups",
           "content_source": "/assets/about/landing/community_blockgroups.html"}
        ]
      }
    ]
  },
  {
    "state": "South Carolina",
    "code": "SC",
    "modules": [
      {"name": "Statewide", "ids": ["southcarolina"], "default": "true", "id": "state"}],
    "sections": [
      {
        "name": "Draw a plan from scratch",
        "nav": "Draw",
        "type": "draw"
      },
      {
        "name": "Why?",
        "nav": "Why?",
        "type": "text",
        "content_source": "/assets/about/landing/why.html" ,
        "subsections": [
        ]
      },
      {
        "name": "Redistricting rules",
        "nav": "Rules",
        "type": "text",
        "content_source": "/assets/about/landing/rules.html"
      },
      {
        "name": "About the data",
        "nav": "Data",
        "type": "text",
        "content_source": "/assets/about/landing/data.html",
        "subsections": [
          {"name": "Census Block Groups",
           "content_source": "/assets/about/landing/community_blockgroups.html"}]
      }
    ]
  },
  {
    "state": "South Dakota",
    "code": "SD",
    "modules": [
      {"name": "Statewide", "ids": ["southdakota"], "default": "true", "id": "state"}],
    "sections": [
      {
        "name": "Draw a plan from scratch",
        "nav": "Draw",
        "type": "draw"
      },
      {
        "name": "Why?",
        "nav": "Why?",
        "type": "text",
        "content_source": "/assets/about/landing/why.html" ,
        "subsections": [
        ]
      },
      {
        "name": "Redistricting rules",
        "nav": "Rules",
        "type": "text",
        "content_source": "/assets/about/landing/rules.html"
      },
      {
        "name": "About the data",
        "nav": "Data",
        "type": "text",
        "content_source": "/assets/about/landing/data.html",
        "subsections": [
          {"name": "Census Block Groups",
           "content_source": "/assets/about/landing/community_blockgroups.html"}]
      }
    ]
  },
  {
    "state": "Tennessee",
    "code": "TN",
    "modules": [
      {"name": "Statewide", "ids": ["tennessee"], "default": "true", "id": "state"}],
    "sections": [
      {
        "name": "Draw a plan from scratch",
        "nav": "Draw",
        "type": "draw"
      },
      {
        "name": "Why?",
        "nav": "Why?",
        "type": "text",
        "content_source": "/assets/about/landing/why.html" ,
        "subsections": [
        ]
      },
      {
        "name": "Redistricting rules",
        "nav": "Rules",
        "type": "text",
        "content_source": "/assets/about/landing/rules.html"
      },
      {
        "name": "About the data",
        "nav": "Data",
        "type": "text",
        "content_source": "/assets/about/landing/data.html",
        "subsections": [
          {"name": "Census Block Groups",
           "content_source": "/assets/about/landing/community_blockgroups.html"}]
      }
    ]
  },
  {
    "state": "Texas",
    "code": "TX",
    "modules": [
      {"name": "Statewide", "ids": ["texas"], "default": "true", "id": "state"},
      {"name": "Cities", "ids": ["austin"], "id": "loc"}
    ],
    "sections": [
      {
        "name": "Draw a plan from scratch",
        "nav": "Draw",
        "type": "draw"
      },
      {
        "name": "Why?",
        "nav": "Why?",
        "type": "text",
        "content_source": "/assets/about/landing/why.html" ,
        "subsections": []
      },
      {
        "name": "Redistricting rules",
        "nav": "Rules",
        "type": "text",
        "content_source": "/assets/about/landing/rules.html"
      },
      {
        "name": "Explore the currently enacted plan",
        "nav": "Enacted Plans",
        "pages": ["texas"],
        "type": "plans",
        "ref": "tx",
        "disc": "The plans below were all legally enacted in the previous Census cycle.",
        "plans": [
          {
            "title": "Enacted Plans",
            "plans": [
              {
                "id": "congress",
                "name": "Congressional Plan"
              }
            ]
          }
        ]
      },
      {
        "name": "About the data",
        "nav": "Data",
        "type": "text",
        "content_source": "/assets/about/landing/data.html",
        "subsections": [
          {
            "name": "Texas voting tabulation districts (VTDs)",
            "content_source": "/assets/about/texas/vtds.html"
          },
          {
            "name": "Texas Census Blocks",
            "content_source": "/assets/about/texas/blocks.html"
          },
          {"name": "Census Block Groups",
           "content_source": "/assets/about/landing/community_blockgroups.html"}
        ]
      }
    ]
  },
  {
    "state": "Utah",
    "code": "UT",
    "modules": [
      {"name": "Statewide", "ids": ["utah"], "default": "true", "id": "state"}],
    "sections": [
      {
        "name": "Draw a plan from scratch",
        "nav": "Draw",
        "type": "draw"
      },
      {
        "name": "Why?",
        "nav": "Why?",
        "type": "text",
        "content_source": "/assets/about/landing/why.html" ,
        "subsections": [{
          "name": "Independent Commission",
          "content_source": "assets/about/utah/reform.html"
        }]
      },
      {
        "name": "Redistricting rules",
        "nav": "Rules",
        "type": "text",
        "content_source": "/assets/about/landing/rules.html"
      },
      {
        "name": "Explore the currently enacted plans",
        "nav": "Enacted Plans",
        "pages": ["utah"],
        "type": "plans",
        "ref": "ut",
        "disc": "The plans below were all legally enacted in the previous Census cycle.",
        "plans": [
          {
            "title": "Enacted Plans",
            "plans": [
              {
                "id": "congress",
                "name": "Congressional Plan"
              },
              {
                "id": "state_sen",
                "name": "State Senate Plan"
              }
            ]
          }
        ]
      },
      {
        "name": "About the data",
        "nav": "Data",
        "type": "text",
        "content_source": "/assets/about/landing/data.html",
        "subsections": [
          {
            "name": "Utah Precincts",
            "content_source": "/assets/about/utah/precincts.html"
          },
          {"name": "Census Block Groups",
           "content_source": "/assets/about/landing/community_blockgroups.html"}
        ]
      }
    ]
  },
  {
    "state": "Vermont",
    "code": "VT",
    "modules": [
      {"name": "Statewide", "ids": ["vermont"], "default": "true", "id": "state"}],
    "sections": [
      {
        "name": "Draw a plan from scratch",
        "nav": "Draw",
        "type": "draw"
      },
      {
        "name": "Why?",
        "nav": "Why?",
        "type": "text",
        "content_source": "/assets/about/landing/why.html" ,
        "subsections": []
      },
      {
        "name": "Redistricting rules",
        "nav": "Rules",
        "type": "text",
        "content_source": "/assets/about/landing/rules.html"
      },
      {
        "name": "About the data",
        "nav": "Data",
        "type": "text",
        "content_source": "/assets/about/landing/data.html",
        "subsections": [
          {
            "name": "Vermont Towns",
            "content_source": "/assets/about/vermont/towns.html"
          },
           {
            "name": "Vermont Census Block groups",
            "content_sourcet": "/assets/about/vermont/blockgroups.html"
          }
        ]
      }
    ]
  },
  {
    "state": "Virginia",
    "code": "VA",
    "modules": [
      {"name": "Statewide", "ids": ["virginia"], "default": "true", "id": "state"},
      {"name": "Cities", "ids": ["vabeach"], "id": "loc"}
    ],
    "sections": [
      {
        "name": "Draw a plan from scratch",
        "nav": "Draw",
        "type": "draw"
      },
      {
        "name": "Why?",
        "nav": "Why?",
        "type": "text",
        "content_source": "/assets/about/landing/why.html" ,
        "subsections": [
          {
            "name": "Research",
            "content_source": "/assets/about/virginia/research.html"
          },
          {
            "name": "Reform efforts",
            "content_source": "/assets/about/virginia/reform.html"
          },
          {
            "name": "Legal Challenges",
            "content_source": "/assets/about/virginia/courts.html"
          }
        ]
      },
      {
        "name": "Redistricting rules",
        "nav": "Rules",
        "type": "text",
        "content_source": "/assets/about/landing/rules.html"
      },
      {
        "name": "See sample plans",
        "nav": "Examples",
        "type": "plans",
        "ref": "va",
        "disc": "The plans below were all legally enacted in the previous Census cycle.",
        "plans": [
          {
            "title": "2011-12 Enacted Plans",
            "plans": [
              {
                "id": "cong_2012",
                "name": "2012 Enacted Congressional Plan"
              },
              {
                "id": "state_sen",
                "name": "2011 Enacted State Senate Plan"
              },
              {
                "id": "house_2011",
                "name": "2011 Enacted State House Plan"
              }
            ]
          },
          {
            "title": "Remedial Plans",
            "plans": [
              {
                "id": "cong_2016",
                "name": "2016 Remedial Congressional Plan"
              },
              {
                "id": "house_2019",
                "name": "2019 Remedial State House Plan"
              }
            ]
          }
        ]
      },
      {
        "name": "About the data",
        "nav": "Data",
        "type": "text",
        "content_source": "/assets/about/landing/data.html",
        "subsections": [
          {
            "name": "Virginia Precincts",
            "content_source": "/assets/about/virginia/precincts.html"

          },
          {"name": "Census Block Groups",
           "content_source": "/assets/about/landing/community_blockgroups.html"}
        ]
      }
    ]
  },
  {
    "state": "Washington",
    "code": "WA",
    "modules": [
      {"name": "Statewide", "ids": ["washington"], "default": "true", "id":"state"},
      {"name": "Counties", "ids": ["yakima_wa", "kingcountywa"], "id":"counties"}
    ],
    "sections": [
      {
        "name": "Draw a plan from scratch",
        "nav": "Draw",
        "type": "draw"
      },
      {
        "name": "Why?",
        "nav": "Why?",
        "type": "text",
        "content_source": "/assets/about/landing/why.html" ,
        "subsections": [
          {
            "name": "The electoral system in Yakima County",
            "content_source": "/assets/about/washington/yakima-reform.html"
          }
        ]
      },
      {
        "name": "Redistricting rules",
        "nav": "Rules",
        "type": "text",
        "content_source": "/assets/about/landing/rules.html"
      },
      {
        "name": "See sample plans",
        "nav": "Examples",
        "type": "plans",
        "ref": "yakima",
        "disc": "",
        "plans":
        [
          {
            "title": "Yakima County | Sample valid 3-district plans",
            "plans": [
              {
                "id": "plan_a",
                "name": "Plan A"
              },
              {
                "id": "plan_b",
                "name": "Plan B"
              },
              {
                "id": "plan_c",
                "name": "Plan C"
              }
            ]
          }
        ]
      },
      {
        "name": "About the Data",
        "nav": "Data",
        "type": "text",
        "content_source": "/assets/about/landing/data.html",
        "subsections": [
          {
            "name": "Washington Census Blocks and Block groups",
            "content_source": "/assets/about/washington/data.html"
          },
          {
            "name": "Washington Precincts",
            "content_source": "/assets/about/washington/precincts.html"
          }
        ]
      }
    ]
  },
  {
    "state": "Washington, DC",
    "code": "DC",
    "modules": [
      {"name": "District-wide", "ids": ["dc"], "default": "true", "id": "state"}],
    "sections": [
      {
        "name": "Draw a plan from scratch",
        "nav": "Draw",
        "type": "draw"
      },
      {
        "name": "Why?",
        "nav": "Why?",
        "type": "text",
        "content_source": "/assets/about/landing/why.html" ,
        "subsections": [
        ]
      },
      {
        "name": "Redistricting rules",
        "nav": "Rules",
        "type": "text",
        "content_source": "/assets/about/landing/rules.html"
      },
      {
        "name": "About the data",
        "nav": "Data",
        "type": "text",
        "content_source": "/assets/about/landing/data.html",
        "subsections": [
          {"name": "Census Block Groups",
           "content_source": "/assets/about/landing/community_blockgroups.html"}]
      }
    ]
  },
  {
    "state": "West Virginia",
    "code": "WV",
    "modules": [
      {"name": "Statewide", "ids": ["westvirginia"], "default": "true", "id": "state"}],
    "sections": [
      {
        "name": "Draw a plan from scratch",
        "nav": "Draw",
        "type": "draw"
      },
      {
        "name": "Why?",
        "nav": "Why?",
        "type": "text",
        "content_source": "/assets/about/landing/why.html" ,
        "subsections": [
        ]
      },
      {
        "name": "Redistricting rules",
        "nav": "Rules",
        "type": "text",
        "content_source": "/assets/about/landing/rules.html"
      },
      {
        "name": "About the data",
        "nav": "Data",
        "type": "text",
        "content_source": "/assets/about/landing/data.html",
        "subsections": [
          {"name": "Census Block Groups",
           "content_source": "/assets/about/landing/community_blockgroups.html"}]
      }
    ]
  },
  {
    "state": "Wisconsin",
    "code": "WI",
    "modules": [
      {"name": "Statewide", "ids": ["wisconsin", "wisconsin2020"], "default": "true", "id": "state"}],
    "sections": [
      {
        "name": "Draw a plan from scratch",
        "nav": "Draw",
        "type": "draw"
      },
      {
        "name": "Why?",
        "nav": "Why?",
        "type": "text",
        "content_source": "/assets/about/landing/why.html" ,
        "subsections": [
          {
            "name": "Redistricting in the court | Gill v. Whitford",
            "content_source": "/assets/about/wisconsin/courts.html"
          }
        ]
      },
      {
        "name": "Redistricting rules",
        "nav": "Rules",
        "type": "text",
        "content_source": "/assets/about/landing/rules.html"
      },
      {
        "name": "Explore sample plans",
        "nav": "Examples",
        "type": "plans",
        "ref": "wi",
        "disc": "The plans below were all legally enacted in the previous Census cycle.",
        "plans": [
          {
            "title": "Enacted Plans",
            "plans": [
              {
                "id": "congress",
                "name": "Congressional Plan"
              }
            ]
          }
        ]
      },
      {
        "name": "About the data",
        "nav": "Data",
        "type": "text",
        "content_source": "/assets/about/landing/data.html",
        "subsections": [
          {
            "name": "Wisconsin Wards",
            "content_source": "/assets/about/wisconsin/wards.html"
          },
          {"name": "Census Block Groups",
           "content_source": "/assets/about/landing/community_blockgroups.html"}
        ]
      }
    ]
  },
  {
    "state": "Wyoming",
    "code": "WY",
    "modules": [
      {"name": "Statewide", "ids": ["wyoming"], "default": "true", "id": "state"}],
    "sections": [
      {
        "name": "Draw a plan from scratch",
        "nav": "Draw",
        "type": "draw"
      },
      {
        "name": "Why?",
        "nav": "Why?",
        "type": "text",
        "content_source": "/assets/about/landing/why.html" ,
        "subsections": [
        ]
      },
      {
        "name": "Redistricting rules",
        "nav": "Rules",
        "type": "text",
        "content_source": "/assets/about/landing/rules.html"
      },
      {
        "name": "About the data",
        "nav": "Data",
        "type": "text",
        "content_source": "/assets/about/landing/data.html",
        "subsections": [
          {"name": "Census Block Groups",
           "content_source": "/assets/about/landing/community_blockgroups.html"}]
      }
    ]
  }
]<|MERGE_RESOLUTION|>--- conflicted
+++ resolved
@@ -1669,14 +1669,9 @@
     "state": "New Mexico",
     "code": "NM",
     "modules": [
-<<<<<<< HEAD
-      {"name": "Statewide", "ids": ["new_mexico"], "default": "true", "id": "state"},
-      {"name": "Cities", "ids": ["santafe"], "id": "loc"}],
-=======
       {"name": "Statewide", "ids": ["new_mexico", "new_mexico_bg"], "default": "true", "id": "state"},
       {"name": "Cities", "ids": ["santafe"], "id": "loc"}
     ],
->>>>>>> 15d8eb90
     "sections": [
       {
         "name": "Draw a plan from scratch",
