## Plans:
/assets/data/*
  Access-Control-Allow-Origin: *
/assets/plans/*
  Access-Control-Allow-Origin: *
/es6/embedded.js
  Access-Control-Allow-Origin: *
/es5/embedded.js
  Access-Control-Allow-Origin: *
/css/*
  Access-Control-Allow-Origin: *
<<<<<<< HEAD

## Alternate deploys
/.netlify/*
  Access-Control-Allow-Origin: https://massachusetts-mapping.org/
=======
/*
  cache-control: max-age=0
  cache-control: no-cache
  cache-control: no-store
>>>>>>> 2f425a5d
<|MERGE_RESOLUTION|>--- conflicted
+++ resolved
@@ -9,14 +9,13 @@
   Access-Control-Allow-Origin: *
 /css/*
   Access-Control-Allow-Origin: *
-<<<<<<< HEAD
 
 ## Alternate deploys
 /.netlify/*
-  Access-Control-Allow-Origin: https://massachusetts-mapping.org/
-=======
+  Access-Control-Allow-Origin: https://massachusetts-mapping.org
+
+## Cache control
 /*
   cache-control: max-age=0
   cache-control: no-cache
-  cache-control: no-store
->>>>>>> 2f425a5d
+  cache-control: no-store